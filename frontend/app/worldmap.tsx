<<<<<<< HEAD
import { useLocalSearchParams } from 'expo-router';
import {
	DUMMY_PINS,
	filterPinsByStarterPacks,
	convertToMapMarker,
	type DummyPin,
} from '@/assets/dummyPinData';

import React, { useRef, useMemo, useEffect, useState } from 'react';
import { View, Text, StyleSheet, Image } from 'react-native';
=======
// ================
//   CORE IMPORTS
// ================
import React, { useRef, useMemo, useState } from 'react';
import {
	Alert,
	Image,
	Keyboard,
	KeyboardAvoidingView,
	Platform,
	StyleSheet, 
	Text,
	TouchableWithoutFeedback,
	View,
	Animated,
	Dimensions,
	TouchableOpacity,
} from 'react-native';

// =======================
//   THIRD-PARTY IMPORTS
// =======================
>>>>>>> 482992e9
import { router } from 'expo-router';
import { ReMapColors } from '@/constants/Colors';
import { useSafeAreaInsets } from 'react-native-safe-area-context';
import MapView, { PROVIDER_GOOGLE, Marker } from 'react-native-maps';
import BottomSheet from '@gorhom/bottom-sheet';
import { GestureHandlerRootView } from 'react-native-gesture-handler';

// ================================
//   INTERNAL 'UI' COMPONENTS
// ================================
import { Button } from '@/components/ui/Button';
import { Modal } from '@/components/ui/Modal';
import { Input } from '@/components/ui/TextInput';
import { IconButton } from '@/components/ui/IconButton';

// ============================
//   INTERNAL 'LAYOUT' COMPONENTS
// ============================
import { Header } from '@/components/layout/Header';
import { MainContent } from '@/components/layout/MainContent';
import { Footer } from '@/components/layout/Footer';
import { getCurrentUser } from '@/services/auth';
import { signOut } from '@/services/auth';

// ================================
//   INTERNAL 'TYPOGRAPHY' IMPORTS
// ================================
import { HeaderText, BodyText, LabelText } from '@/components/ui/Typography';

<<<<<<< HEAD
// Fancy schmancy modal library imports
import BottomSheet from '@gorhom/bottom-sheet';
import { GestureHandlerRootView } from 'react-native-gesture-handler';
import { BodyText, CaptionText } from '@/components/ui/Typography';
=======
// ==================================
//   FOURSQUARE AUTOCOMPLETE IMPORTS
// ==================================
import axios from 'axios';
import { FoursquareSearch } from '@/components/ui/FourSquareSearch';
import type { Suggestion } from '@/components/ui/FourSquareSearch';
>>>>>>> 482992e9


const { height } = Dimensions.get('window');

// ========================
//   COMPONENT DEFINITION
// ========================
export default function WorldMapScreen() {
	// ==================
	//   EVENT HANDLERS
	// ==================
	const goBack = () => {
<<<<<<< HEAD
		router.replace('/');
=======
		router.navigate('/onboarding/account');
>>>>>>> 482992e9
	};
	const navigateToWorldMap = () => {
		router.replace('/worldmap');
	};
	const navigateToCreatePin = () => {
		router.replace('/createPin');
	};

	// ==================
	//   MODAL STATE
	// ==================
	const [isModalVisible, setIsModalVisible] = React.useState(false);
	const [modalMode, setModalMode] = React.useState<'login' | 'signup'>(
		'login'
	);

	const openLoginModal = () => {
		setModalMode('login');
		setIsModalVisible(true);
	};

	// ================
	//   MAP SETTINGS
	// ================
	const INITIAL_REGION = {
		latitude: -37.817979,
		longitude: 144.960408,
		latitudeDelta: 0.01,
		longitudeDelta: 0.01,
	};
	const mapRef = useRef<MapView>(null);

	// ===================================
	//   AUTOCOMPLETE SEARCH SETUP
	// ===================================
	const [searchVisible, setSearchVisible] = useState(false);
	const slideAnim = useRef(new Animated.Value(-100)).current;

	const openSearch = () => {
		setSearchVisible(true);
		Animated.timing(slideAnim, {
			toValue: 0,
			duration: 300,
			useNativeDriver: true,
		}).start();
	};

	const closeSearch = () => {
		Animated.timing(slideAnim, {
			toValue: -100,
			duration: 100,
			useNativeDriver: true,
		}).start(() => {
		setSearchVisible(false);
		});
	};

	const onSelectSuggestion = (item: Suggestion) => {
		closeSearch();
		if (
			'geocodes' in item &&
			item.geocodes?.main?.latitude !== undefined &&
			item.geocodes?.main?.longitude !== undefined
		) {
			const { latitude, longitude } = item.geocodes.main;
			mapRef.current?.animateToRegion({
				latitude,
				longitude,
				latitudeDelta: 0.01,
				longitudeDelta: 0.01,
			});
			} else {
			Alert.alert('Location data is not available');
			}
		};

	

<<<<<<< HEAD
	// =========================================
	//   \/\/\/ OKKY DOING SOME TESTING \/\/\/
	// =========================================
	// Auth Checks
	const [currentUser, setCurrentUser] = useState<any>(null);
	const [isCheckingAuth, setIsCheckingAuth] = useState(true);

	useEffect(() => {
		const checkUserAuth = async () => {
			try {
				const userInfo = await getCurrentUser();
				setCurrentUser(userInfo.user);
			} catch (error) {
				console.error('Error checking user auth:', error);
			} finally {
				setIsCheckingAuth(false);
			}
		};

		checkUserAuth();
	}, []);

	// Profile Modal
	const [isProfileModalVisible, setIsProfileModalVisible] = useState(false);

	const openProfileModal = () => setIsProfileModalVisible(true);
	const closeProfileModal = () => setIsProfileModalVisible(false);

	const handleSignOut = async () => {
		try {
			await signOut();
			setCurrentUser(null);
			closeProfileModal();
			router.replace('/'); // Navigate back to splash
		} catch (error) {
			console.error('Sign out error:', error);
		}
	};
	const { userPreferences } = useLocalSearchParams();
	const [userStarterPacks, setUserStarterPacks] = useState<any>(null);
	const [filteredPins, setFilteredPins] = useState<DummyPin[]>(DUMMY_PINS);
	const [showPersonalizedPins, setShowPersonalizedPins] = useState(false);

	// ===============================
	//   ADD THIS USEEFFECT
	// ===============================
	// Add this useEffect to parse user preferences and filter pins:

	useEffect(() => {
		if (userPreferences) {
			try {
				const parsedPreferences = JSON.parse(userPreferences as string);
				setUserStarterPacks(parsedPreferences);

				// Filter pins based on user's starter pack selections
				if (
					parsedPreferences.selectedIds &&
					parsedPreferences.selectedIds.length > 0
				) {
					const filtered = filterPinsByStarterPacks(
						parsedPreferences.selectedIds
					);
					setFilteredPins(filtered);
					setShowPersonalizedPins(true);

					console.log('🎯 Filtered pins based on user preferences:', {
						selectedPacks: parsedPreferences.selectedIds,
						totalPins: filtered.length,
						categories: parsedPreferences.starterPacks.map(
							(p: any) => p.name
						),
					});
				}
			} catch (error) {
				console.error('Error parsing user preferences:', error);
			}
		}
	}, [userPreferences]);

	// ===============================
	//   ADD THESE HELPER FUNCTIONS
	// ===============================
	// Add these functions to your component:

	const togglePersonalizedView = () => {
		if (showPersonalizedPins && userStarterPacks?.selectedIds?.length > 0) {
			// Switch to all pins
			setFilteredPins(DUMMY_PINS);
			setShowPersonalizedPins(false);
		} else {
			// Switch to personalized pins
			if (userStarterPacks?.selectedIds?.length > 0) {
				const filtered = filterPinsByStarterPacks(
					userStarterPacks.selectedIds
				);
				setFilteredPins(filtered);
				setShowPersonalizedPins(true);
			}
		}
	};

	const getFilterStatusText = () => {
		if (!userStarterPacks?.selectedIds?.length) {
			return 'Showing all locations';
		}

		if (showPersonalizedPins) {
			return `Showing ${userStarterPacks.selectedIds.length} interest categories (${filteredPins.length} pins)`;
		}

		return `Showing all locations (${filteredPins.length} pins)`;
	};

	const getMarkerColor = (category: string): string => {
		const colorMap: { [key: string]: string } = {
			cafes: '#8B4513',
			nightlife: '#4A148C',
			foodie: '#FF5722',
			culture: '#9C27B0',
			nature: '#4CAF50',
			urban: '#2196F3',
		};
		return colorMap[category] || '#666666';
	};

	// ====================================
	//   ^^^ OKKY DOING SOME TESTING ^^^
	// ====================================

=======
	// =========================
	//   WORLDMAP PAGE RENDER
	// =========================
>>>>>>> 482992e9
	return (
		<>
		<GestureHandlerRootView style={styles.container}>

<<<<<<< HEAD
				{/**********************************************/}
				{/**************** MAIN CONTENT ****************/}
				{/* *********************************************/}
				<MainContent>
					<View>
						<MapView
							style={styles.map}
							provider={PROVIDER_GOOGLE}
							initialRegion={INITIAL_REGION}
							showsUserLocation
							showsMyLocationButton
						>
							{/* Existing Holberton marker */}
							<Marker
								title="Holberton School"
								description="Holberton Campus - Collins Street"
								coordinate={{
									latitude: -37.817979,
									longitude: 144.960408,
								}}
							>
								<Image
									source={require('../assets/images/holberton_logo.jpg')}
									style={{ width: 60, height: 60 }}
									resizeMode="contain"
								/>
							</Marker>

							{/* Dynamic pins based on user preferences */}
							{filteredPins.map((pin) => {
								const marker = convertToMapMarker(pin);
								return (
									<Marker
										key={marker.id}
										coordinate={marker.coordinate}
										title={marker.title}
										description={marker.description}
										onPress={() => {
											// Optional: Handle pin press to show memory details
											console.log(
												'Pin pressed:',
												pin.name,
												pin.memory?.title
											);
										}}
									>
										<View
											style={[
												styles.customMarker,
												{
													backgroundColor:
														getMarkerColor(
															pin.starterPackCategory
														),
												},
											]}
										>
											<Text style={styles.markerIcon}>
												{marker.icon}
											</Text>
										</View>
									</Marker>
								);
							})}
						</MapView>

						{/* Filter Controls Section */}
						{userStarterPacks &&
							userStarterPacks.selectedIds?.length > 0 && (
								<View style={styles.filterControls}>
									<View style={styles.filterHeader}>
										<CaptionText
											style={styles.filterStatus}
										>
											{getFilterStatusText()}
										</CaptionText>
										<Button
											onPress={togglePersonalizedView}
											style={styles.filterToggle}
											size="small"
										>
											{showPersonalizedPins
												? 'Show All'
												: 'My Interests'}
										</Button>
									</View>

									{/* Show selected categories */}
									<View style={styles.selectedCategories}>
										{userStarterPacks.starterPacks.map(
											(pack: any) => (
												<View
													key={pack.id}
													style={styles.categoryChip}
												>
													<CaptionText
														style={
															styles.categoryChipText
														}
													>
														{pack.icon} {pack.name}
													</CaptionText>
												</View>
											)
										)}
									</View>
								</View>
							)}
					</View>
=======
			{/**********************************************/}
			{/******** AUTOCOMPLETE SLIDE FROM TOP *********/}
			{/* *********************************************/}
			{searchVisible && (
				<Animated.View
					style={[
						styles.animatedSearchContainer,
						{ transform: [{ translateY: slideAnim }] },
					]}
					>
						<FoursquareSearch
							onSelect={onSelectSuggestion}
							placeholder="Search location..." 
						/>
				</Animated.View>
			)}

			<TouchableWithoutFeedback onPress={Keyboard.dismiss}>
				<KeyboardAvoidingView 
					style={styles.keyboardAvoidingView}
					behavior={Platform.OS === 'ios' ? 'padding' : 'height'}
					keyboardVerticalOffset={Platform.OS === 'ios' ? 80 : 0}
				>
>>>>>>> 482992e9


			{/**********************************************/}
			{/**************** MAIN CONTENT ****************/}
			{/* *********************************************/}
			<MainContent>
				<View>
					<MapView
						ref={mapRef}
						style={styles.map}
						provider={PROVIDER_GOOGLE}
						initialRegion={INITIAL_REGION}
						showsUserLocation
						showsMyLocationButton
					>
						<Marker
							title="Holberton School"
							description="Holberton Campus - Collins Street"
							coordinate={{
								latitude: -37.817979,
								longitude: 144.960408,
							}}
						>
							<Image
								source={require('../assets/images/holberton_logo.jpg')}
								style={{ width: 60, height: 60 }}
								resizeMode="contain"
							/>
						</Marker>
					</MapView>
					<View style={styles.mapContent}>
						<Text></Text>
					</View>
				</View>

<<<<<<< HEAD
				<Footer>
					<View style={styles.footerContainer}>
						{!currentUser && (
							<IconButton
								icon="chevron-left"
								onPress={goBack}
							></IconButton>
						)}
						<IconButton
							icon="map-pin"
							onPress={navigateToCreatePin}
						></IconButton>

						<IconButton
							icon="user"
							onPress={
								currentUser ? openProfileModal : openLoginModal
							}
						></IconButton>
=======
				{/* NOTE: Under map content with Typography components */}
				<View style={styles.scrollContent}>
											<TouchableOpacity 
							style={styles.fakeInput} 
							onPress={searchVisible ? closeSearch : openSearch}
						>
							<Text style={{ color: ReMapColors.ui.textSecondary }}>
								{searchVisible ? 'Close' : 'Search Location'}
							</Text>
						</TouchableOpacity>
				</View>

			</MainContent>
>>>>>>> 482992e9

			{/**********************************************/}
			{/****************** FOOTER *******************/}
			{/* *********************************************/}
			<Footer>
				<View style={styles.footerContainer}>
					<IconButton
						icon="reply"
						onPress={goBack}>
					</IconButton>
					<IconButton
						icon="map-pin"
						onPress={navigateToCreatePin}
					></IconButton>
					<IconButton
						icon="user"
						onPress={openLoginModal}
					></IconButton>
					<IconButton
						icon="list"
						onPress={navigateToCreatePin}
					></IconButton>

					{/* Login/Signup Modal */}
					<Modal
						isVisible={isModalVisible}
						onBackdropPress={() => setIsModalVisible(false)}
					>
						<Modal.Container>
							<Modal.Header
								title={
									modalMode === 'login'
										? 'Welcome Back!'
										: 'Join ReMap Community'
								}
							/>
							<Modal.Body>
								{modalMode === 'signup' && (
									<Input
										label="Full Name"
										placeholder="Enter your full name"
									/>
								)}
								<Input
									label="Email"
									placeholder="Enter your email"
									keyboardType="email-address"
								/>
								<Input
									label="Password"
									placeholder={
										modalMode === 'login'
											? 'Enter password'
											: 'Create a password'
									}
									secureTextEntry
									secureToggle
								/>
							</Modal.Body>
							<Modal.Footer>
								<View style={styles.modalButtonContainer}>
									<Button
										onPress={() =>
											setModalMode(
												modalMode === 'login'
													? 'signup'
													: 'login'
											)
										}
										style={[
											styles.modalButton,
											styles.cancelButton,
										]}
									>
										{modalMode === 'login'
											? 'New User'
											: 'Back to Login'}
									</Button>
									<Button
										onPress={navigateToWorldMap}
										style={[
											styles.modalButton,
											modalMode === 'signup' &&
												styles.signUpButton,
										]}
									>
										{modalMode === 'login'
											? 'Sign In'
											: 'Create Account'}
									</Button>
								</View>
							</Modal.Footer>
						</Modal.Container>
					</Modal>
				</View> 
			</Footer>

<<<<<<< HEAD
				{/* ATTN OKKY: Profile Modal fof signed in users to sign out */}
				<Modal
					isVisible={isProfileModalVisible}
					onBackdropPress={closeProfileModal}
				>
					<Modal.Container>
						<Modal.Header
							title={`Hello, ${
								currentUser?.email?.split('@')[0] || 'User'
							}! 👋`}
						/>
						<Modal.Body>
							<View style={styles.profileContent}>
								<BodyText style={styles.profileEmail}>
									📧 {currentUser?.email}
								</BodyText>
								<CaptionText style={styles.profileMeta}>
									Member since{' '}
									{currentUser
										? new Date(
												currentUser.created_at
										  ).toLocaleDateString()
										: ''}
								</CaptionText>
								<BodyText style={styles.profileMessage}>
									Full profile page coming soon! For now, you
									can sign out if needed.
								</BodyText>
							</View>
						</Modal.Body>
						<Modal.Footer>
							<Button
								onPress={handleSignOut}
								style={[
									styles.modalButton,
									styles.signOutButton,
								]}
							>
								🚪 Sign Out
							</Button>
							<Button
								onPress={closeProfileModal}
								style={[
									styles.modalButton,
									styles.cancelButton,
								]}
							>
								Stay Signed In
							</Button>
						</Modal.Footer>
					</Modal.Container>
				</Modal>

				{/* this is for the gorham bottomsheet for location&pin data */}
				<BottomSheet
					ref={bottomSheetRef}
					index={bottomSheetIndex}
					snapPoints={snapPoints}
					onChange={(index) => setBottomSheetIndex(index)}
				>
					<View
						style={{
							flex: 1,
							alignItems: 'center',
							justifyContent: 'center',
							padding: 20,
							backgroundColor: 'white',
						}}
					>
						<Text>Bottom Sheet Content</Text>
						<Button onPress={closeBottomSheet}>Close Sheet</Button>
					</View>
				</BottomSheet>
			</View>
=======
			

			</KeyboardAvoidingView>
			</TouchableWithoutFeedback>
>>>>>>> 482992e9
		</GestureHandlerRootView>
		
			
		</>
	);
}

const styles = StyleSheet.create({
	container: {
		flex: 1,
	},
	keyboardAvoidingView: {
		flex: 1,
	},
	title: {
		fontSize: 24,
		fontWeight: 'bold',
		color: ReMapColors.ui.text,
		marginBottom: 8,
		textAlign: 'center',
	},
	subtitle: {
		fontSize: 16,
		color: ReMapColors.ui.textSecondary,
		textAlign: 'center',
		marginBottom: 30,
	},
	map: {
		width: '100%',
		height: 650,
	},
	mapContent: {
		backgroundColor: ReMapColors.primary.accent, // this colour is just for examples sake - not gonna be purple
		borderRadius: 16,
		height: 35,
		left:'25%',
		position:'absolute',
		top:'8%',
		width:'50%',
	},
	scrollContent: {
		padding: 20,
	},
	search: {
		flexDirection: 'row',
		justifyContent: 'space-between',
	},
	backButton: {
		backgroundColor: ReMapColors.primary.black,
	},
	modalButton: {
		width: 'auto',
	},
	signUpButton: {
		backgroundColor: '#2900E2',
	},
	cancelButton: {
		backgroundColor: ReMapColors.ui.textSecondary,
	},
	footerContainer: {
		flexDirection: 'row',
	},
	modalButtonContainer: {
		flexDirection: 'column',
		alignItems: 'center',
	},

	fakeInput: {
		backgroundColor: ReMapColors.ui.grey,
		borderColor: ReMapColors.ui.grey,
		borderRadius: 20,
		borderWidth: 1,
		marginHorizontal: 20,
		marginTop: 10,
		padding: 12,
  	},
	animatedSearchContainer: {
		backgroundColor: 'white',
		borderRadius: 30,
		elevation: 10,
		height: '15%',
		left: 0,
		paddingHorizontal: 20,
		paddingTop: 50,
		position: 'absolute',
		right: 0,
		shadowColor: ReMapColors.ui.textSecondary,
		shadowOpacity: 0.5,
		shadowRadius: 10,
		top: 0,
		zIndex: 1000,
	},
	closeButton: {
		alignSelf: 'flex-end',
		backgroundColor: '#2900E2',
		borderRadius: 8,
		marginTop: 10,
		paddingHorizontal: 16,
		paddingVertical: 8,
	},
<<<<<<< HEAD

	// Okky's Sign Out Testing Modal
	profileContent: {
		alignItems: 'center',
		padding: 10,
	},
	profileEmail: {
		marginBottom: 4,
		fontSize: 16,
	},
	profileMeta: {
		marginBottom: 20,
		color: ReMapColors.ui.textSecondary,
	},
	profileMessage: {
		textAlign: 'center',
		color: ReMapColors.ui.textSecondary,
		lineHeight: 22,
	},
	signOutButton: {
		backgroundColor: ReMapColors.semantic.error,
	},
	filterControls: {
		backgroundColor: ReMapColors.ui.cardBackground,
		padding: 16,
		borderRadius: 12,
		marginBottom: 10,
		borderLeftWidth: 4,
		borderLeftColor: ReMapColors.primary.violet,
	},
	filterHeader: {
		flexDirection: 'row',
		justifyContent: 'space-between',
		alignItems: 'center',
		marginBottom: 12,
	},
	filterStatus: {
		flex: 1,
		color: ReMapColors.ui.text,
	},
	filterToggle: {
		backgroundColor: ReMapColors.primary.violet,
		paddingHorizontal: 16,
		paddingVertical: 8,
		borderRadius: 16,
	},
	selectedCategories: {
		flexDirection: 'row',
		flexWrap: 'wrap',
		gap: 8,
	},
	categoryChip: {
		backgroundColor: ReMapColors.ui.background,
		paddingHorizontal: 10,
		paddingVertical: 4,
		borderRadius: 12,
		borderWidth: 1,
		borderColor: ReMapColors.primary.violet,
	},
	categoryChipText: {
		color: ReMapColors.primary.violet,
		fontSize: 11,
	},

	// Custom Markers
	customMarker: {
		width: 36,
		height: 36,
		borderRadius: 18,
		alignItems: 'center',
		justifyContent: 'center',
		borderWidth: 2,
		borderColor: '#FFFFFF',
		shadowColor: '#000',
		shadowOffset: { width: 0, height: 2 },
		shadowOpacity: 0.3,
		shadowRadius: 3,
		elevation: 5,
	},
	markerIcon: {
		fontSize: 16,
		color: '#FFFFFF',
	},
=======
	closeButtonText: {
		color: 'white',
		fontWeight: 'bold',
	}
>>>>>>> 482992e9
});<|MERGE_RESOLUTION|>--- conflicted
+++ resolved
@@ -1,4 +1,3 @@
-<<<<<<< HEAD
 import { useLocalSearchParams } from 'expo-router';
 import {
 	DUMMY_PINS,
@@ -7,20 +6,17 @@
 	type DummyPin,
 } from '@/assets/dummyPinData';
 
-import React, { useRef, useMemo, useEffect, useState } from 'react';
-import { View, Text, StyleSheet, Image } from 'react-native';
-=======
 // ================
 //   CORE IMPORTS
 // ================
-import React, { useRef, useMemo, useState } from 'react';
+import React, { useRef, useMemo, useEffect, useState } from 'react';
 import {
 	Alert,
 	Image,
 	Keyboard,
 	KeyboardAvoidingView,
 	Platform,
-	StyleSheet, 
+	StyleSheet,
 	Text,
 	TouchableWithoutFeedback,
 	View,
@@ -32,7 +28,6 @@
 // =======================
 //   THIRD-PARTY IMPORTS
 // =======================
->>>>>>> 482992e9
 import { router } from 'expo-router';
 import { ReMapColors } from '@/constants/Colors';
 import { useSafeAreaInsets } from 'react-native-safe-area-context';
@@ -62,20 +57,12 @@
 // ================================
 import { HeaderText, BodyText, LabelText } from '@/components/ui/Typography';
 
-<<<<<<< HEAD
-// Fancy schmancy modal library imports
-import BottomSheet from '@gorhom/bottom-sheet';
-import { GestureHandlerRootView } from 'react-native-gesture-handler';
-import { BodyText, CaptionText } from '@/components/ui/Typography';
-=======
 // ==================================
 //   FOURSQUARE AUTOCOMPLETE IMPORTS
 // ==================================
 import axios from 'axios';
 import { FoursquareSearch } from '@/components/ui/FourSquareSearch';
 import type { Suggestion } from '@/components/ui/FourSquareSearch';
->>>>>>> 482992e9
-
 
 const { height } = Dimensions.get('window');
 
@@ -87,11 +74,7 @@
 	//   EVENT HANDLERS
 	// ==================
 	const goBack = () => {
-<<<<<<< HEAD
 		router.replace('/');
-=======
-		router.navigate('/onboarding/account');
->>>>>>> 482992e9
 	};
 	const navigateToWorldMap = () => {
 		router.replace('/worldmap');
@@ -122,55 +105,7 @@
 		latitudeDelta: 0.01,
 		longitudeDelta: 0.01,
 	};
-	const mapRef = useRef<MapView>(null);
-
-	// ===================================
-	//   AUTOCOMPLETE SEARCH SETUP
-	// ===================================
-	const [searchVisible, setSearchVisible] = useState(false);
-	const slideAnim = useRef(new Animated.Value(-100)).current;
-
-	const openSearch = () => {
-		setSearchVisible(true);
-		Animated.timing(slideAnim, {
-			toValue: 0,
-			duration: 300,
-			useNativeDriver: true,
-		}).start();
-	};
-
-	const closeSearch = () => {
-		Animated.timing(slideAnim, {
-			toValue: -100,
-			duration: 100,
-			useNativeDriver: true,
-		}).start(() => {
-		setSearchVisible(false);
-		});
-	};
-
-	const onSelectSuggestion = (item: Suggestion) => {
-		closeSearch();
-		if (
-			'geocodes' in item &&
-			item.geocodes?.main?.latitude !== undefined &&
-			item.geocodes?.main?.longitude !== undefined
-		) {
-			const { latitude, longitude } = item.geocodes.main;
-			mapRef.current?.animateToRegion({
-				latitude,
-				longitude,
-				latitudeDelta: 0.01,
-				longitudeDelta: 0.01,
-			});
-			} else {
-			Alert.alert('Location data is not available');
-			}
-		};
-
-	
-
-<<<<<<< HEAD
+
 	// =========================================
 	//   \/\/\/ OKKY DOING SOME TESTING \/\/\/
 	// =========================================
@@ -299,402 +234,390 @@
 	// ====================================
 	//   ^^^ OKKY DOING SOME TESTING ^^^
 	// ====================================
-
-=======
+	const mapRef = useRef<MapView>(null);
+
+	// ===================================
+	//   AUTOCOMPLETE SEARCH SETUP
+	// ===================================
+	const [searchVisible, setSearchVisible] = useState(false);
+	const slideAnim = useRef(new Animated.Value(-100)).current;
+
+	const openSearch = () => {
+		setSearchVisible(true);
+		Animated.timing(slideAnim, {
+			toValue: 0,
+			duration: 300,
+			useNativeDriver: true,
+		}).start();
+	};
+
+	const closeSearch = () => {
+		Animated.timing(slideAnim, {
+			toValue: -100,
+			duration: 100,
+			useNativeDriver: true,
+		}).start(() => {
+			setSearchVisible(false);
+		});
+	};
+
+	const onSelectSuggestion = (item: Suggestion) => {
+		closeSearch();
+		if (
+			'geocodes' in item &&
+			item.geocodes?.main?.latitude !== undefined &&
+			item.geocodes?.main?.longitude !== undefined
+		) {
+			const { latitude, longitude } = item.geocodes.main;
+			mapRef.current?.animateToRegion({
+				latitude,
+				longitude,
+				latitudeDelta: 0.01,
+				longitudeDelta: 0.01,
+			});
+		} else {
+			Alert.alert('Location data is not available');
+		}
+	};
+
 	// =========================
 	//   WORLDMAP PAGE RENDER
 	// =========================
->>>>>>> 482992e9
 	return (
 		<>
-		<GestureHandlerRootView style={styles.container}>
-
-<<<<<<< HEAD
+			<GestureHandlerRootView style={styles.container}>
 				{/**********************************************/}
-				{/**************** MAIN CONTENT ****************/}
+				{/******** AUTOCOMPLETE SLIDE FROM TOP *********/}
 				{/* *********************************************/}
-				<MainContent>
-					<View>
-						<MapView
-							style={styles.map}
-							provider={PROVIDER_GOOGLE}
-							initialRegion={INITIAL_REGION}
-							showsUserLocation
-							showsMyLocationButton
-						>
-							{/* Existing Holberton marker */}
-							<Marker
-								title="Holberton School"
-								description="Holberton Campus - Collins Street"
-								coordinate={{
-									latitude: -37.817979,
-									longitude: 144.960408,
-								}}
-							>
-								<Image
-									source={require('../assets/images/holberton_logo.jpg')}
-									style={{ width: 60, height: 60 }}
-									resizeMode="contain"
-								/>
-							</Marker>
-
-							{/* Dynamic pins based on user preferences */}
-							{filteredPins.map((pin) => {
-								const marker = convertToMapMarker(pin);
-								return (
-									<Marker
-										key={marker.id}
-										coordinate={marker.coordinate}
-										title={marker.title}
-										description={marker.description}
-										onPress={() => {
-											// Optional: Handle pin press to show memory details
-											console.log(
-												'Pin pressed:',
-												pin.name,
-												pin.memory?.title
-											);
-										}}
-									>
-										<View
-											style={[
-												styles.customMarker,
-												{
-													backgroundColor:
-														getMarkerColor(
-															pin.starterPackCategory
-														),
-												},
-											]}
-										>
-											<Text style={styles.markerIcon}>
-												{marker.icon}
-											</Text>
-										</View>
-									</Marker>
-								);
-							})}
-						</MapView>
-
-						{/* Filter Controls Section */}
-						{userStarterPacks &&
-							userStarterPacks.selectedIds?.length > 0 && (
-								<View style={styles.filterControls}>
-									<View style={styles.filterHeader}>
-										<CaptionText
-											style={styles.filterStatus}
-										>
-											{getFilterStatusText()}
-										</CaptionText>
-										<Button
-											onPress={togglePersonalizedView}
-											style={styles.filterToggle}
-											size="small"
-										>
-											{showPersonalizedPins
-												? 'Show All'
-												: 'My Interests'}
-										</Button>
-									</View>
-
-									{/* Show selected categories */}
-									<View style={styles.selectedCategories}>
-										{userStarterPacks.starterPacks.map(
-											(pack: any) => (
-												<View
-													key={pack.id}
-													style={styles.categoryChip}
-												>
-													<CaptionText
-														style={
-															styles.categoryChipText
-														}
-													>
-														{pack.icon} {pack.name}
-													</CaptionText>
-												</View>
-											)
-										)}
-									</View>
-								</View>
-							)}
-					</View>
-=======
-			{/**********************************************/}
-			{/******** AUTOCOMPLETE SLIDE FROM TOP *********/}
-			{/* *********************************************/}
-			{searchVisible && (
-				<Animated.View
-					style={[
-						styles.animatedSearchContainer,
-						{ transform: [{ translateY: slideAnim }] },
-					]}
+				{searchVisible && (
+					<Animated.View
+						style={[
+							styles.animatedSearchContainer,
+							{ transform: [{ translateY: slideAnim }] },
+						]}
 					>
 						<FoursquareSearch
 							onSelect={onSelectSuggestion}
-							placeholder="Search location..." 
+							placeholder="Search location..."
 						/>
-				</Animated.View>
-			)}
-
-			<TouchableWithoutFeedback onPress={Keyboard.dismiss}>
-				<KeyboardAvoidingView 
-					style={styles.keyboardAvoidingView}
-					behavior={Platform.OS === 'ios' ? 'padding' : 'height'}
-					keyboardVerticalOffset={Platform.OS === 'ios' ? 80 : 0}
-				>
->>>>>>> 482992e9
-
-
-			{/**********************************************/}
-			{/**************** MAIN CONTENT ****************/}
-			{/* *********************************************/}
-			<MainContent>
-				<View>
-					<MapView
-						ref={mapRef}
-						style={styles.map}
-						provider={PROVIDER_GOOGLE}
-						initialRegion={INITIAL_REGION}
-						showsUserLocation
-						showsMyLocationButton
+					</Animated.View>
+				)}
+
+				<TouchableWithoutFeedback onPress={Keyboard.dismiss}>
+					<KeyboardAvoidingView
+						style={styles.keyboardAvoidingView}
+						behavior={Platform.OS === 'ios' ? 'padding' : 'height'}
+						keyboardVerticalOffset={Platform.OS === 'ios' ? 80 : 0}
 					>
-						<Marker
-							title="Holberton School"
-							description="Holberton Campus - Collins Street"
-							coordinate={{
-								latitude: -37.817979,
-								longitude: 144.960408,
-							}}
+						{/**********************************************/}
+						{/**************** MAIN CONTENT ****************/}
+						{/* *********************************************/}
+						<MainContent>
+							<View>
+								<MapView
+									ref={mapRef}
+									style={styles.map}
+									provider={PROVIDER_GOOGLE}
+									initialRegion={INITIAL_REGION}
+									showsUserLocation
+									showsMyLocationButton
+								>
+									{/* Existing Holberton marker */}
+									<Marker
+										title="Holberton School"
+										description="Holberton Campus - Collins Street"
+										coordinate={{
+											latitude: -37.817979,
+											longitude: 144.960408,
+										}}
+									>
+										<Image
+											source={require('../assets/images/holberton_logo.jpg')}
+											style={{ width: 60, height: 60 }}
+											resizeMode="contain"
+										/>
+									</Marker>
+
+									{/* Dynamic pins based on user preferences */}
+									{filteredPins.map((pin) => {
+										const marker = convertToMapMarker(pin);
+										return (
+											<Marker
+												key={marker.id}
+												coordinate={marker.coordinate}
+												title={marker.title}
+												description={marker.description}
+												onPress={() => {
+													// Optional: Handle pin press to show memory details
+													console.log(
+														'Pin pressed:',
+														pin.name,
+														pin.memory?.title
+													);
+												}}
+											>
+												<View
+													style={[
+														styles.customMarker,
+														{
+															backgroundColor:
+																getMarkerColor(
+																	pin.starterPackCategory
+																),
+														},
+													]}
+												>
+													<Text
+														style={
+															styles.markerIcon
+														}
+													>
+														{marker.icon}
+													</Text>
+												</View>
+											</Marker>
+										);
+									})}
+								</MapView>
+								<View style={styles.mapContent}>
+									<Text></Text>
+								</View>
+
+								{/* Filter Controls Section */}
+								{userStarterPacks &&
+									userStarterPacks.selectedIds?.length >
+										0 && (
+										<View style={styles.filterControls}>
+											<View style={styles.filterHeader}>
+												<CaptionText
+													style={styles.filterStatus}
+												>
+													{getFilterStatusText()}
+												</CaptionText>
+												<Button
+													onPress={
+														togglePersonalizedView
+													}
+													style={styles.filterToggle}
+													size="small"
+												>
+													{showPersonalizedPins
+														? 'Show All'
+														: 'My Interests'}
+												</Button>
+											</View>
+
+											{/* Show selected categories */}
+											<View
+												style={
+													styles.selectedCategories
+												}
+											>
+												{userStarterPacks.starterPacks.map(
+													(pack: any) => (
+														<View
+															key={pack.id}
+															style={
+																styles.categoryChip
+															}
+														>
+															<CaptionText
+																style={
+																	styles.categoryChipText
+																}
+															>
+																{pack.icon}{' '}
+																{pack.name}
+															</CaptionText>
+														</View>
+													)
+												)}
+											</View>
+										</View>
+									)}
+							</View>
+
+							{/* NOTE: Under map content with Typography components */}
+							<View style={styles.scrollContent}>
+								<TouchableOpacity
+									style={styles.fakeInput}
+									onPress={
+										searchVisible ? closeSearch : openSearch
+									}
+								>
+									<Text
+										style={{
+											color: ReMapColors.ui.textSecondary,
+										}}
+									>
+										{searchVisible
+											? 'Close'
+											: 'Search Location'}
+									</Text>
+								</TouchableOpacity>
+							</View>
+						</MainContent>
+
+						{/**********************************************/}
+						{/****************** FOOTER *******************/}
+						{/* *********************************************/}
+						<Footer>
+							<View style={styles.footerContainer}>
+								<IconButton
+									icon="reply"
+									onPress={goBack}
+								></IconButton>
+								<IconButton
+									icon="map-pin"
+									onPress={navigateToCreatePin}
+								></IconButton>
+								<IconButton
+									icon="user"
+									onPress={openLoginModal}
+								></IconButton>
+								<IconButton
+									icon="list"
+									onPress={navigateToCreatePin}
+								></IconButton>
+
+								{/* Login/Signup Modal */}
+								<Modal
+									isVisible={isModalVisible}
+									onBackdropPress={() =>
+										setIsModalVisible(false)
+									}
+								>
+									<Modal.Container>
+										<Modal.Header
+											title={
+												modalMode === 'login'
+													? 'Welcome Back!'
+													: 'Join ReMap Community'
+											}
+										/>
+										<Modal.Body>
+											{modalMode === 'signup' && (
+												<Input
+													label="Full Name"
+													placeholder="Enter your full name"
+												/>
+											)}
+											<Input
+												label="Email"
+												placeholder="Enter your email"
+												keyboardType="email-address"
+											/>
+											<Input
+												label="Password"
+												placeholder={
+													modalMode === 'login'
+														? 'Enter password'
+														: 'Create a password'
+												}
+												secureTextEntry
+												secureToggle
+											/>
+										</Modal.Body>
+										<Modal.Footer>
+											<View
+												style={
+													styles.modalButtonContainer
+												}
+											>
+												<Button
+													onPress={() =>
+														setModalMode(
+															modalMode ===
+																'login'
+																? 'signup'
+																: 'login'
+														)
+													}
+													style={[
+														styles.modalButton,
+														styles.cancelButton,
+													]}
+												>
+													{modalMode === 'login'
+														? 'New User'
+														: 'Back to Login'}
+												</Button>
+												<Button
+													onPress={navigateToWorldMap}
+													style={[
+														styles.modalButton,
+														modalMode ===
+															'signup' &&
+															styles.signUpButton,
+													]}
+												>
+													{modalMode === 'login'
+														? 'Sign In'
+														: 'Create Account'}
+												</Button>
+											</View>
+										</Modal.Footer>
+									</Modal.Container>
+								</Modal>
+							</View>
+						</Footer>
+
+						{/* ATTN OKKY: Profile Modal fof signed in users to sign out */}
+						<Modal
+							isVisible={isProfileModalVisible}
+							onBackdropPress={closeProfileModal}
 						>
-							<Image
-								source={require('../assets/images/holberton_logo.jpg')}
-								style={{ width: 60, height: 60 }}
-								resizeMode="contain"
-							/>
-						</Marker>
-					</MapView>
-					<View style={styles.mapContent}>
-						<Text></Text>
-					</View>
-				</View>
-
-<<<<<<< HEAD
-				<Footer>
-					<View style={styles.footerContainer}>
-						{!currentUser && (
-							<IconButton
-								icon="chevron-left"
-								onPress={goBack}
-							></IconButton>
-						)}
-						<IconButton
-							icon="map-pin"
-							onPress={navigateToCreatePin}
-						></IconButton>
-
-						<IconButton
-							icon="user"
-							onPress={
-								currentUser ? openProfileModal : openLoginModal
-							}
-						></IconButton>
-=======
-				{/* NOTE: Under map content with Typography components */}
-				<View style={styles.scrollContent}>
-											<TouchableOpacity 
-							style={styles.fakeInput} 
-							onPress={searchVisible ? closeSearch : openSearch}
-						>
-							<Text style={{ color: ReMapColors.ui.textSecondary }}>
-								{searchVisible ? 'Close' : 'Search Location'}
-							</Text>
-						</TouchableOpacity>
-				</View>
-
-			</MainContent>
->>>>>>> 482992e9
-
-			{/**********************************************/}
-			{/****************** FOOTER *******************/}
-			{/* *********************************************/}
-			<Footer>
-				<View style={styles.footerContainer}>
-					<IconButton
-						icon="reply"
-						onPress={goBack}>
-					</IconButton>
-					<IconButton
-						icon="map-pin"
-						onPress={navigateToCreatePin}
-					></IconButton>
-					<IconButton
-						icon="user"
-						onPress={openLoginModal}
-					></IconButton>
-					<IconButton
-						icon="list"
-						onPress={navigateToCreatePin}
-					></IconButton>
-
-					{/* Login/Signup Modal */}
-					<Modal
-						isVisible={isModalVisible}
-						onBackdropPress={() => setIsModalVisible(false)}
-					>
-						<Modal.Container>
-							<Modal.Header
-								title={
-									modalMode === 'login'
-										? 'Welcome Back!'
-										: 'Join ReMap Community'
-								}
-							/>
-							<Modal.Body>
-								{modalMode === 'signup' && (
-									<Input
-										label="Full Name"
-										placeholder="Enter your full name"
-									/>
-								)}
-								<Input
-									label="Email"
-									placeholder="Enter your email"
-									keyboardType="email-address"
+							<Modal.Container>
+								<Modal.Header
+									title={`Hello, ${
+										currentUser?.email?.split('@')[0] ||
+										'User'
+									}! 👋`}
 								/>
-								<Input
-									label="Password"
-									placeholder={
-										modalMode === 'login'
-											? 'Enter password'
-											: 'Create a password'
-									}
-									secureTextEntry
-									secureToggle
-								/>
-							</Modal.Body>
-							<Modal.Footer>
-								<View style={styles.modalButtonContainer}>
+								<Modal.Body>
+									<View style={styles.profileContent}>
+										<BodyText style={styles.profileEmail}>
+											📧 {currentUser?.email}
+										</BodyText>
+										<CaptionText style={styles.profileMeta}>
+											Member since{' '}
+											{currentUser
+												? new Date(
+														currentUser.created_at
+												  ).toLocaleDateString()
+												: ''}
+										</CaptionText>
+										<BodyText style={styles.profileMessage}>
+											Full profile page coming soon! For
+											now, you can sign out if needed.
+										</BodyText>
+									</View>
+								</Modal.Body>
+								<Modal.Footer>
 									<Button
-										onPress={() =>
-											setModalMode(
-												modalMode === 'login'
-													? 'signup'
-													: 'login'
-											)
-										}
+										onPress={handleSignOut}
+										style={[
+											styles.modalButton,
+											styles.signOutButton,
+										]}
+									>
+										🚪 Sign Out
+									</Button>
+									<Button
+										onPress={closeProfileModal}
 										style={[
 											styles.modalButton,
 											styles.cancelButton,
 										]}
 									>
-										{modalMode === 'login'
-											? 'New User'
-											: 'Back to Login'}
+										Stay Signed In
 									</Button>
-									<Button
-										onPress={navigateToWorldMap}
-										style={[
-											styles.modalButton,
-											modalMode === 'signup' &&
-												styles.signUpButton,
-										]}
-									>
-										{modalMode === 'login'
-											? 'Sign In'
-											: 'Create Account'}
-									</Button>
-								</View>
-							</Modal.Footer>
-						</Modal.Container>
-					</Modal>
-				</View> 
-			</Footer>
-
-<<<<<<< HEAD
-				{/* ATTN OKKY: Profile Modal fof signed in users to sign out */}
-				<Modal
-					isVisible={isProfileModalVisible}
-					onBackdropPress={closeProfileModal}
-				>
-					<Modal.Container>
-						<Modal.Header
-							title={`Hello, ${
-								currentUser?.email?.split('@')[0] || 'User'
-							}! 👋`}
-						/>
-						<Modal.Body>
-							<View style={styles.profileContent}>
-								<BodyText style={styles.profileEmail}>
-									📧 {currentUser?.email}
-								</BodyText>
-								<CaptionText style={styles.profileMeta}>
-									Member since{' '}
-									{currentUser
-										? new Date(
-												currentUser.created_at
-										  ).toLocaleDateString()
-										: ''}
-								</CaptionText>
-								<BodyText style={styles.profileMessage}>
-									Full profile page coming soon! For now, you
-									can sign out if needed.
-								</BodyText>
-							</View>
-						</Modal.Body>
-						<Modal.Footer>
-							<Button
-								onPress={handleSignOut}
-								style={[
-									styles.modalButton,
-									styles.signOutButton,
-								]}
-							>
-								🚪 Sign Out
-							</Button>
-							<Button
-								onPress={closeProfileModal}
-								style={[
-									styles.modalButton,
-									styles.cancelButton,
-								]}
-							>
-								Stay Signed In
-							</Button>
-						</Modal.Footer>
-					</Modal.Container>
-				</Modal>
-
-				{/* this is for the gorham bottomsheet for location&pin data */}
-				<BottomSheet
-					ref={bottomSheetRef}
-					index={bottomSheetIndex}
-					snapPoints={snapPoints}
-					onChange={(index) => setBottomSheetIndex(index)}
-				>
-					<View
-						style={{
-							flex: 1,
-							alignItems: 'center',
-							justifyContent: 'center',
-							padding: 20,
-							backgroundColor: 'white',
-						}}
-					>
-						<Text>Bottom Sheet Content</Text>
-						<Button onPress={closeBottomSheet}>Close Sheet</Button>
-					</View>
-				</BottomSheet>
-			</View>
-=======
-			
-
-			</KeyboardAvoidingView>
-			</TouchableWithoutFeedback>
->>>>>>> 482992e9
-		</GestureHandlerRootView>
-		
-			
+								</Modal.Footer>
+							</Modal.Container>
+						</Modal>
+					</KeyboardAvoidingView>
+				</TouchableWithoutFeedback>
+			</GestureHandlerRootView>
 		</>
 	);
 }
@@ -727,10 +650,10 @@
 		backgroundColor: ReMapColors.primary.accent, // this colour is just for examples sake - not gonna be purple
 		borderRadius: 16,
 		height: 35,
-		left:'25%',
-		position:'absolute',
-		top:'8%',
-		width:'50%',
+		left: '25%',
+		position: 'absolute',
+		top: '8%',
+		width: '50%',
 	},
 	scrollContent: {
 		padding: 20,
@@ -767,7 +690,7 @@
 		marginHorizontal: 20,
 		marginTop: 10,
 		padding: 12,
-  	},
+	},
 	animatedSearchContainer: {
 		backgroundColor: 'white',
 		borderRadius: 30,
@@ -792,7 +715,6 @@
 		paddingHorizontal: 16,
 		paddingVertical: 8,
 	},
-<<<<<<< HEAD
 
 	// Okky's Sign Out Testing Modal
 	profileContent: {
@@ -876,10 +798,8 @@
 		fontSize: 16,
 		color: '#FFFFFF',
 	},
-=======
 	closeButtonText: {
 		color: 'white',
 		fontWeight: 'bold',
-	}
->>>>>>> 482992e9
+	},
 });