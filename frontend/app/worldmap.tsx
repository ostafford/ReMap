--- conflicted
+++ resolved
@@ -38,7 +38,6 @@
 //   COMPONENT DEFINITION
 // ========================
 export default function WorldMapScreen() {
-<<<<<<< HEAD
 	// to make sure page isnt going over status bar region
 	const insets = useSafeAreaInsets();
 
@@ -89,6 +88,43 @@
 		longitudeDelta: 0.01,
 	};
 
+  return (
+    //this bottom sheet honestly isn't working and im miserable
+    <GestureHandlerRootView style={{ flex: 1 }}>
+      <View style={styles.container}>
+
+        <Header
+          title='World Map'
+          subtitle='Click on a pin and see what happens'
+        >
+        </Header>
+
+          {/**********************************************/}
+          {/**************** MAIN CONTENT ****************/}
+          {/* *********************************************/}
+        <MainContent>
+
+          <View>
+            <MapView 
+              style={styles.map}
+              provider={PROVIDER_GOOGLE}  
+              initialRegion={INITIAL_REGION}
+              showsUserLocation
+              showsMyLocationButton
+            >
+              <Marker
+                title="Holberton School"
+                description="Holberton Campus - Collins Street"
+                coordinate={{latitude: -37.817979, longitude: 144.960408 }}
+              >
+                <Image
+                  source={require('../assets/images/holberton_logo.jpg')}
+                  style={{ width: 60, height: 60 }}
+                  resizeMode="contain"
+                />
+              </Marker>
+            </MapView>
+          </View>
 	return (
 		<GestureHandlerRootView style={{ flex: 1 }}>
 			<View style={styles.container}>
@@ -246,190 +282,6 @@
 			</View>
 		</GestureHandlerRootView>
 	);
-=======
-  // to make sure page isnt going over status bar region
-  const insets = useSafeAreaInsets();
-
-
-  // Page Navigation
-  const goBack = () => {
-    router.back();
-  };
-  const navigateToWorldMap = () => {
-    router.navigate('/worldmap');
-  };
-  const navigateToCreatePin = () => {
-    router.navigate('/createPin');
-  };
-
-  
-  // Modals
-  const [isModalVisible, setIsModalVisible] = React.useState(false);
-  const [modalMode, setModalMode] = React.useState<'login' | 'signup'>('login');
-
-  const openLoginModal = () => {
-  setModalMode('login');
-  setIsModalVisible(true);
-};
-
-  // BottomSheet 
-  const bottomSheetRef = useRef<BottomSheet>(null);
-  const snapPoints = useMemo(() => ['50%'], []);
-  const [bottomSheetIndex, setBottomSheetIndex] = React.useState(-1);
-
-  const openBottomSheet = () => setBottomSheetIndex(0);
-  const closeBottomSheet = () => setBottomSheetIndex(-1);
-
-
-  // Setting up MAP
-  const INITIAL_REGION = {
-    // Holberton coordinates
-    latitude: -37.817979,     
-    longitude: 144.960408,     
-    latitudeDelta: 0.01,
-    longitudeDelta: 0.01
-  };
-
-
-  return (
-    //this bottom sheet honestly isn't working and im miserable
-    <GestureHandlerRootView style={{ flex: 1 }}>
-      <View style={styles.container}>
-
-        <Header
-          title='World Map'
-          subtitle='Click on a pin and see what happens'
-        >
-        </Header>
-
-          {/**********************************************/}
-          {/**************** MAIN CONTENT ****************/}
-          {/* *********************************************/}
-        <MainContent>
-
-          <View>
-            <MapView 
-              style={styles.map}
-              provider={PROVIDER_GOOGLE}  
-              initialRegion={INITIAL_REGION}
-              showsUserLocation
-              showsMyLocationButton
-            >
-              <Marker
-                title="Holberton School"
-                description="Holberton Campus - Collins Street"
-                coordinate={{latitude: -37.817979, longitude: 144.960408 }}
-              >
-                <Image
-                  source={require('../assets/images/holberton_logo.jpg')}
-                  style={{ width: 60, height: 60 }}
-                  resizeMode="contain"
-                />
-              </Marker>
-            </MapView>
-          </View>
-
-          {/* =========================================== */}
-          {/* ============= UNDER MAP ================== */}
-          {/* =========================================== */}
-          <View style={styles.scrollContent}>
-            <View style={styles.search}>
-            <Input style={styles.searchInput}
-              label="Search Location"
-              placeholder="Search Location"
-            />
-          </View>
-
-          </View>
-
-          
-        </MainContent>
-
-
-        <Footer>
-          <View style={styles.footerContainer}>
-            <IconButton
-              icon="chevron-left"
-              onPress={goBack}>
-            </IconButton>
-            <IconButton
-              icon="map-pin"
-              onPress={navigateToCreatePin}>
-            </IconButton>
-
-            <IconButton
-              icon="user"
-              onPress={openLoginModal}>
-            </IconButton>
-
-            <IconButton
-              icon="sliders"
-              onPress={navigateToCreatePin}>
-            </IconButton>
-
-            {/* this is for the login / sign up modal */}
-            <Modal isVisible={isModalVisible} onBackdropPress={() => setIsModalVisible(false)}>
-              <Modal.Container>
-                <Modal.Header title={modalMode === 'login' ? "Welcome Back!" : "Join ReMap Community"} />
-                <Modal.Body>
-                  {modalMode === 'signup' && (
-                    <Input
-                      label="Full Name"
-                      placeholder="Enter your full name"
-                    />
-                  )}
-                  <Input
-                    label="Email"
-                    placeholder="Enter your email"
-                    keyboardType="email-address"
-                  />
-                  <Input
-                    label="Password"
-                    placeholder={modalMode === 'login' ? "Enter password" : "Create a password"}
-                    secureTextEntry
-                    secureToggle
-                  />
-                </Modal.Body>
-                <Modal.Footer>
-                  <View style={styles.modalButtonContainer}>
-                    <Button
-                      onPress={() => setModalMode(modalMode === 'login' ? 'signup' : 'login')}
-                      style={[styles.modalButton, styles.cancelButton]}
-                    >
-                      {modalMode === 'login' ? 'New User' : 'Back to Login'}
-                    </Button>
-                    <Button
-                      style={[styles.modalButton, modalMode === 'signup' && styles.signUpButton]}
-                      onPress={navigateToWorldMap}
-                    >
-                      {modalMode === 'login' ? 'Sign In' : 'Create Account'}
-                    </Button>
-
-                  </View>
-                  
-                </Modal.Footer>
-              </Modal.Container>
-            </Modal>
-          </View>
-        </Footer>
-
-        {/* this is for the gorham bottomsheet for location&pin data */}
-        <BottomSheet
-          ref={bottomSheetRef}
-          index={bottomSheetIndex}
-          snapPoints={snapPoints}
-          onChange={(index) => setBottomSheetIndex(index)}
-        >
-          <View style={{ flex: 1, alignItems: 'center', justifyContent: 'center', padding: 20, backgroundColor: 'white' }}>
-            <Text>Bottom Sheet Content</Text>
-            <Button onPress={closeBottomSheet}>Close Sheet</Button>
-          </View>
-        </BottomSheet>
-
-      </View>
-    </GestureHandlerRootView>
-  );
->>>>>>> 3fbe7e6e
 }
 
 // Styles remain the same
