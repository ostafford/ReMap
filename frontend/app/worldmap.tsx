--- conflicted
+++ resolved
@@ -1,158 +1,163 @@
-// ================
-//   CORE IMPORTS
-// ================
-<<<<<<< HEAD
-import React, { useRef, useMemo, useEffect, useState } from 'react';
-=======
+// =========================================================================
+//   						EXTERNAL IMPORTS
+// =========================================================================
 import React, { useRef, useMemo, useState, useEffect } from 'react';
->>>>>>> 3ff91718
 import {
 	Alert,
+	Animated,
+	Dimensions,
 	Image,
 	Keyboard,
 	KeyboardAvoidingView,
 	Platform,
+	ScrollView,
 	StyleSheet,
 	Text,
+	TouchableOpacity,
 	TouchableWithoutFeedback,
 	View,
-	Animated,
-	Dimensions,
-	TouchableOpacity,
-	ScrollView
 } from 'react-native';
 
-// =======================
-//   THIRD-PARTY IMPORTS
-// =======================
+// ==================================
+//   SUPABASE FOR USER AUTH IMPORTS
+// ==================================
+import { supabase } from '@/lib/supabase';
+import type { User } from '@supabase/supabase-js';
+
+// ===============================
+//   EXPO/NAVIGATION IMPORTS
+// ===============================
 import { router } from 'expo-router';
+import { useLocalSearchParams } from 'expo-router';
 import { useSafeAreaInsets } from 'react-native-safe-area-context';
-import MapView, { PROVIDER_GOOGLE, Marker } from 'react-native-maps';
+
+// ===============================
+//   OTHER THIRD-PARTY IMPORTS
+// ===============================
+import axios from 'axios';
 import BottomSheet from '@gorhom/bottom-sheet';
 import { GestureHandlerRootView } from 'react-native-gesture-handler';
-import { useLocalSearchParams } from 'expo-router';
+import { instancedMesh } from 'three/tsl';
+import MapView, { PROVIDER_GOOGLE, Marker } from 'react-native-maps';
 
 // ===========================
 //   FOURSQUARE API IMPORTS
 // ===========================
-import axios from 'axios';
 import { FoursquareSearch } from '@/components/ui/FourSquareSearch';
 import type { Suggestion } from '@/components/ui/FourSquareSearch';
 
-// ================================
-//   INTERNAL 'LAYOUT' COMPONENTS
-// ================================
+// =========================================================================
+//   						INTERNAL IMPORTS
+// =========================================================================
+
+// =========================
+//   CUSTOM HOOKS IMPORTS
+// =========================
+// TODO: Add custom hooks here when/if we want to do them
+
+// ======================
+//  LAYOUT COMPONENTS
+// ======================
 import { Header } from '@/components/layout/Header';
 import { MainContent } from '@/components/layout/MainContent';
 import { Footer } from '@/components/layout/Footer';
 
-// ============================
-//   INTERNAL 'UI' COMPONENTS
-// ============================
+// =================
+//   UI COMPONENTS
+// =================
 import { Button } from '@/components/ui/Button';
+import { IconButton } from '@/components/ui/IconButton';
+import { Input } from '@/components/ui/TextInput';
 import { Modal } from '@/components/ui/Modal';
-import { Input } from '@/components/ui/TextInput';
-import { IconButton } from '@/components/ui/IconButton';
-
-// ==================================
-//   INTERNAL 'TYPOGRAPHY' IMPORTS
-// ==================================
+
+// ======================
+//   TYPOGRAPHY IMPORTS
+// ======================
 import {
+	BodyText,
+	CaptionText,
 	HeaderText,
-	BodyText,
 	LabelText,
-	CaptionText,
 } from '@/components/ui/Typography';
 
-// ================================
-//   INTERNAL 'CONSTANTS' IMPORTS
-// ================================
+// =====================
+//   CONSTANTS IMPORTS
+// =====================
 import { ReMapColors } from '@/constants/Colors';
 
-<<<<<<< HEAD
-// ===============================
-//   INTERNAL 'SERVICES' IMPORTS
-// ===============================
-import { getCurrentUser } from '@/services/auth';
-import { signOut } from '@/services/auth';
-
-// =================================
-//   INTERNAL 'DUMMY DATA' IMPORTS
-// =================================
+// ===================
+//   SERVICES IMPORTS
+// ===================
+import { getCurrentUser, signOut } from '@/services/auth';
+
+// ======================
+//   DUMMY DATA IMPORTS
+// ======================
 import {
 	DUMMY_PINS,
+	convertToMapMarker,
 	filterPinsByStarterPacks,
-	convertToMapMarker,
 	type DummyPin,
 } from '@/assets/dummyPinData';
 
-// ===============================
-//   UTILITY CONSTANTS
-// ===============================
-const { height } = Dimensions.get('window');
-
-// ====================
-//   TYPE DEFINITIONS
-// ====================
-
-// JUST MAKING SPACE FOR POTENTIAL TYPE'S FOR THE FUTURE
-
-// ==============================
-//   CONSTANTS & CONFIGURATION
-// ==============================
-
-//   MAP SETTINGS
-// ================
-const INITIAL_REGION = {
-	latitude: -37.817979,
-	longitude: 144.960408,
-	latitudeDelta: 0.01,
-	longitudeDelta: 0.01,
-};
-
-// ========================
-//   COMPONENT DEFINITION
-// ========================
+// =========================================================================
+//   						COMPONENT DEFINITION
+// =========================================================================
 export default function WorldMapScreen() {
-	// =====================
-	//   STATE MANAGEMENT
-	// =====================
-
-	//   MODAL STATE
+	// ===============================
+	//   UTILITY CONSTANTS & SETUP
+	// ===============================
+	const { height } = Dimensions.get('window');
+	const insets = useSafeAreaInsets();
+	const { userPreferences } = useLocalSearchParams();
+
+	// ================
+	//   MAP SETTINGS
+	// ================
+	const INITIAL_REGION = {
+		latitude: -37.817979,
+		longitude: 144.960408,
+		latitudeDelta: 0.01,
+		longitudeDelta: 0.01,
+	};
+
+	const mapRef = useRef<MapView>(null);
+
 	// ==================
-	const [isModalVisible, setIsModalVisible] = React.useState(false);
-	const [modalMode, setModalMode] = React.useState<'login' | 'signup'>(
-		'login'
-	);
-
-	//   AUTHENTICATION STATE
-	// =========================
+	//   MOCK CIRCLE DATA
+	// ==================
+	const mockCircles = [
+		{
+			name: 'Circle 1',
+			avatar: 'https://randomuser.me/api/portraits/men/32.jpg',
+		},
+		{
+			name: 'Circle 2',
+			avatar: 'https://randomuser.me/api/portraits/women/44.jpg',
+		},
+		{
+			name: 'Circle 3',
+			avatar: 'https://randomuser.me/api/portraits/men/56.jpg',
+		},
+		{
+			name: 'Circle 4',
+			avatar: 'https://randomuser.me/api/portraits/women/68.jpg',
+		},
+		{
+			name: 'Circle 5',
+			avatar: 'https://randomuser.me/api/portraits/men/72.jpg',
+		},
+	];
+
+	// =============================
+	//   AUTHENTICATION SECTION
+	// =============================
 	const [currentUser, setCurrentUser] = useState<any>(null);
 	const [isCheckingAuth, setIsCheckingAuth] = useState(true);
-	const [isProfileModalVisible, setIsProfileModalVisible] = useState(false);
-
-	//   USER PREFERENCES & FILTERING STATE
-	// =======================================
-	const { userPreferences } = useLocalSearchParams();
-	const [userStarterPacks, setUserStarterPacks] = useState<any>(null);
-	const [filteredPins, setFilteredPins] = useState<DummyPin[]>(DUMMY_PINS);
-	const [showPersonalizedPins, setShowPersonalizedPins] = useState(false);
-
-	//   AUTOCOMPLETE SEARCH SETUP
-	// ==============================
-	const [searchVisible, setSearchVisible] = useState(false);
-	const slideAnim = useRef(new Animated.Value(-100)).current;
-
-	//   MAP REFERENCES
-	// ==================
-	const mapRef = useRef<MapView>(null);
-
-	// ===================
-	//   useEffect HOOKS
-	// ===================
-
-	//   AUTHENTICATION CHECK
-	// ========================
+	const [user, setUser] = useState<User | null>(null);
+	const [loadingSession, setLoadingSession] = useState<boolean>(true);
+
+	// Authentication useEffect hooks
 	useEffect(() => {
 		const checkUserAuth = async () => {
 			try {
@@ -168,8 +173,62 @@
 		checkUserAuth();
 	}, []);
 
-	//  USER PREFERENCES PARSING
-	// ===========================
+	useEffect(() => {
+		const checkSession = async () => {
+			const { data, error } = await supabase.auth.getSession();
+
+			if (error) {
+				console.log('Error fetching session:', error.message);
+				setUser(null);
+			} else if (data?.session?.user) {
+				setUser(data.session.user);
+			} else {
+				setUser(null);
+			}
+			setLoadingSession(false);
+		};
+		checkSession();
+	}, []);
+
+	// Authentication handlers
+	const openLoginModal = () => {
+		if (user) {
+			console.log('User logged in:', user.email);
+		}
+		setModalMode('login');
+		setIsModalVisible(true);
+	};
+
+	const handleSignOut = async () => {
+		try {
+			await signOut();
+			setCurrentUser(null);
+			closeProfileModal();
+			router.replace('/');
+		} catch (error) {
+			console.error('Sign out error:', error);
+		}
+	};
+
+	// =============================
+	//   MODAL MANAGEMENT SECTION
+	// =============================
+	const [isModalVisible, setIsModalVisible] = useState(false);
+	const [modalMode, setModalMode] = useState<'login' | 'signup'>('login');
+	const [isProfileModalVisible, setIsProfileModalVisible] = useState(false);
+
+	// Modal handlers
+	const openProfileModal = () => setIsProfileModalVisible(true);
+	const closeProfileModal = () => setIsProfileModalVisible(false);
+
+	// =============================
+	//   USER PREFERENCES & FILTERING SECTION
+	// =============================
+	const [userStarterPacks, setUserStarterPacks] = useState<any>(null);
+	const [filteredPins, setFilteredPins] = useState<DummyPin[]>(DUMMY_PINS);
+	const [showPersonalizedPins, setShowPersonalizedPins] = useState(false);
+
+	// User preferences useEffect
 	useEffect(() => {
 		if (userPreferences) {
 			try {
@@ -200,128 +259,8 @@
 			}
 		}
 	}, [userPreferences]);
-=======
-// ==================================
-//   FOURSQUARE AUTOCOMPLETE IMPORTS
-// ==================================
-import { FoursquareSearch } from '@/components/ui/FourSquareSearch';
-import type { Suggestion } from '@/components/ui/FourSquareSearch';
-
-// ==================================
-//   SUPABASE FOR USER AUTH IMPORTS
-// ==================================
-import { supabase } from '@/lib/supabase'
-import type { User } from '@supabase/supabase-js';
-import { instancedMesh } from 'three/tsl';
-
-
-// ==================
-//   DUMMY CIRCLES
-// ==================
-const mockCircles = [
-  { name: 'Circle 1', avatar: 'https://randomuser.me/api/portraits/men/32.jpg' },
-  { name: 'Circle 2', avatar: 'https://randomuser.me/api/portraits/women/44.jpg' },
-  { name: 'Circle 3', avatar: 'https://randomuser.me/api/portraits/men/56.jpg' },
-  { name: 'Circle 4', avatar: 'https://randomuser.me/api/portraits/women/68.jpg' },
-  { name: 'Circle 5', avatar: 'https://randomuser.me/api/portraits/men/72.jpg' },
-];
-
-
-// =========================================================================
-//   						COMPONENT DEFINITION
-// =========================================================================
-export default function WorldMapScreen() {
-	const { height } = Dimensions.get('window');
-	const insets = useSafeAreaInsets();
->>>>>>> 3ff91718
-
-	// ==================
-	//   EVENT HANDLERS
-	// ==================
-
-	//   NAVIGATION HANDLERS
-	// ==================
-	const goBack = () => {
-		router.replace('/');
-	};
-	const navigateToWorldMap = () => {
-		router.replace('/worldmap');
-	};
-	const navigateToCreatePin = () => {
-		router.replace('/createPin');
-	};
-
-<<<<<<< HEAD
-	//   AUTHENTICATION HANDLERS
-	// ===========================
-=======
-	// =============================
-	//   MODAL, LOGIN & AUTH STATE
-	// =============================
-	const [isModalVisible, setIsModalVisible] = React.useState(false);
-	const [modalMode, setModalMode] = React.useState<'login' | 'signup'>('login');
-
->>>>>>> 3ff91718
-	const openLoginModal = () => {
-		if (user) {
-			console.log('User logged in:', user.email);
-		}
-		setModalMode('login');
-		setIsModalVisible(true);
-	};
-
-<<<<<<< HEAD
-	const openProfileModal = () => setIsProfileModalVisible(true);
-	const closeProfileModal = () => setIsProfileModalVisible(false);
-
-	const handleSignOut = async () => {
-		try {
-			await signOut();
-			setCurrentUser(null);
-			closeProfileModal();
-			router.replace('/'); // Navigate back to splash
-		} catch (error) {
-			console.error('Sign out error:', error);
-		}
-=======
-	// =====================
-	//   USER AUTH SETUP
-	// =====================
-	const [user, setUser] = useState<User | null>(null);
-	const [loadingSession, setLoadingSession] = useState<boolean>(true);
-
-	useEffect(() => {
-		const checkSession = async () => {
-			const { data, error } = await supabase.auth.getSession();
-
-			if (error) {
-				console.log("Error fetching session:", error.message);
-				setUser(null);
-			} else if (data?.session?.user) {
-				setUser(data.session.user);
-			} else {
-				setUser(null);
-			}
-			setLoadingSession(false);
-		};
-		checkSession();
-	}, []);
-
-
-	// ================
-	//   MAP SETTINGS
-	// ================
-	const INITIAL_REGION = {
-		latitude: -37.817979,
-		longitude: 144.960408,
-		latitudeDelta: 0.01,
-		longitudeDelta: 0.01,
->>>>>>> 3ff91718
-	};
-
-<<<<<<< HEAD
-	//   FILTERING HANDLERS
-	// ======================
+
+	// Filtering handlers
 	const togglePersonalizedView = () => {
 		if (showPersonalizedPins && userStarterPacks?.selectedIds?.length > 0) {
 			// Switch to all pins
@@ -339,6 +278,7 @@
 		}
 	};
 
+	// Filter helper functions
 	const getFilterStatusText = () => {
 		if (!userStarterPacks?.selectedIds?.length) {
 			return 'Showing all locations';
@@ -347,48 +287,27 @@
 		if (showPersonalizedPins) {
 			return `Showing ${userStarterPacks.selectedIds.length} interest categories (${filteredPins.length} pins)`;
 		}
-=======
+
+		return `Showing all locations (${filteredPins.length} pins)`;
+	};
+
+	// =============================
+	//   MAP INTERACTION SECTION
+	// =============================
+	// Map handlers
 	const handleMarkerPress = (coordinate: {
 		latitude: number;
-		longitude: number
+		longitude: number;
 	}) => {
 		mapRef.current?.animateToRegion({
 			latitude: coordinate.latitude,
 			longitude: coordinate.longitude,
 			latitudeDelta: 0.01,
 			longitudeDelta: 0.01,
-		})
-	}
-
-	// =====================================
-	//   SOCIALS CIRCLES SLIDING OUT SETUP
-	// =====================================
-	const [showSocials, setShowSocials] = useState(false);
-	const socialsSlideAnim = useRef(new Animated.Value(-100)).current;
-
-	const toggleSocials = () => {
-		Animated.spring(socialsSlideAnim, {
-			toValue: showSocials ? -100 : 0,
-			useNativeDriver: true,
-			damping: 15,
-			stiffness: 120,
-			mass: 1,
-		}).start(() => {
-			setShowSocials(!showSocials);
 		});
 	};
 
-
-	// ===================================
-	//   AUTOCOMPLETE SEARCH SETUP
-	// ===================================
-	const [searchVisible, setSearchVisible] = useState(false);
-	const slideAnim = useRef(new Animated.Value(-100)).current;
->>>>>>> 3ff91718
-
-		return `Showing all locations (${filteredPins.length} pins)`;
-	};
-
+	// Map helper functions
 	const getMarkerColor = (category: string): string => {
 		const colorMap: { [key: string]: string } = {
 			cafes: '#8B4513',
@@ -401,8 +320,13 @@
 		return colorMap[category] || '#666666';
 	};
 
-	//   SEARCH HANDLERS
-	// ===================
+	// =============================
+	//   SEARCH FUNCTIONALITY SECTION
+	// =============================
+	const [searchVisible, setSearchVisible] = useState(false);
+	const slideAnim = useRef(new Animated.Value(-100)).current;
+
+	// Search handlers
 	const openSearch = () => {
 		setSearchVisible(true);
 		Animated.timing(slideAnim, {
@@ -436,347 +360,258 @@
 				latitudeDelta: 0.01,
 				longitudeDelta: 0.01,
 			});
-<<<<<<< HEAD
 		} else {
 			Alert.alert('Location data is not available');
 		}
 	};
 
-	// ###############################################################################################
-
-	// ###############################################################################################
-
-=======
-			} else {
-				Alert.alert('Location data is not available');
-			}
-		};
-
->>>>>>> 3ff91718
+	// =============================
+	//   SOCIAL CIRCLES SECTION
+	// =============================
+	const [showSocials, setShowSocials] = useState(false);
+	const socialsSlideAnim = useRef(new Animated.Value(-100)).current;
+
+	// Social circles handlers
+	const toggleSocials = () => {
+		Animated.spring(socialsSlideAnim, {
+			toValue: showSocials ? -100 : 0,
+			useNativeDriver: true,
+			damping: 15,
+			stiffness: 120,
+			mass: 1,
+		}).start(() => {
+			setShowSocials(!showSocials);
+		});
+	};
+
+	// =============================
+	//   NAVIGATION SECTION
+	// =============================
+	// Navigation handlers
+	const goBack = () => {
+		router.replace('/');
+	};
+
+	const navigateToWorldMap = () => {
+		router.replace('/worldmap');
+	};
+
+	const navigateToCreatePin = () => {
+		router.replace('/createPin');
+	};
+
 	// =========================
 	//   WORLDMAP PAGE RENDER
 	// =========================
 	return (
-		<>
-			<GestureHandlerRootView style={styles.container}>
-				{/**********************************************/}
-				{/******** AUTOCOMPLETE SLIDE FROM TOP *********/}
-				{/* *********************************************/}
-				{searchVisible && (
-					<Animated.View
-						style={[
-							styles.animatedSearchContainer,
-							{ transform: [{ translateY: slideAnim }] },
-						]}
-					>
-						<FoursquareSearch
-							onSelect={onSelectSuggestion}
-							placeholder="Search location..."
-						/>
-<<<<<<< HEAD
-					</Animated.View>
-				)}
-
-				<TouchableWithoutFeedback onPress={Keyboard.dismiss}>
-					<KeyboardAvoidingView
-						style={styles.keyboardAvoidingView}
-						behavior={Platform.OS === 'ios' ? 'padding' : 'height'}
-						keyboardVerticalOffset={Platform.OS === 'ios' ? 80 : 0}
-=======
+		<GestureHandlerRootView style={styles.container}>
+			{/**********************************************/}
+			{/******** AUTOCOMPLETE SLIDE FROM TOP *********/}
+			{/* *********************************************/}
+			{searchVisible && (
+				<Animated.View
+					style={[
+						styles.animatedSearchContainer,
+						{ transform: [{ translateY: slideAnim }] },
+					]}
+				>
+					<FoursquareSearch
+						onSelect={onSelectSuggestion}
+						placeholder="Search location..."
+					/>
 				</Animated.View>
 			)}
 
-			{/* <TouchableWithoutFeedback onPress={Keyboard.dismiss}> */}
-				{/* <KeyboardAvoidingView 
+			<TouchableWithoutFeedback onPress={Keyboard.dismiss}>
+				<KeyboardAvoidingView
 					style={styles.keyboardAvoidingView}
 					behavior={Platform.OS === 'ios' ? 'padding' : 'height'}
 					keyboardVerticalOffset={Platform.OS === 'ios' ? 80 : 0}
-				> */}
-
-
-			{/**********************************************/}
-			{/**************** MAIN CONTENT ****************/}
-			{/* *********************************************/}
-			<MainContent>
-				<View>
-					<MapView
-						ref={mapRef}
-						style={styles.map}
-						provider={PROVIDER_GOOGLE}
-						initialRegion={INITIAL_REGION}
-						showsUserLocation
-						showsMyLocationButton
-					>
-						<Marker
-							title="Holberton School"
-							description="Holberton Campus - Collins Street"
-							coordinate={{
-								latitude: -37.817979,
-								longitude: 144.960408,
-							}}
-							onPress={() => handleMarkerPress({
-								latitude: -37.817979,
-								longitude: 144.960408
-							})}
-						>
-							<Image
-								source={require('../assets/images/holberton_logo.jpg')}
-								style={{ width: 60, height: 60 }}
-								resizeMode="contain"
-							/>
-						</Marker>
-					</MapView>
-
-
-					{/* <View style={styles.mapContent}>
-						<Text></Text>
-					</View> */}
-
-					<View style={[styles.circlesContainer, { top: insets.top + 100 }]}>
-						<IconButton
-							icon="globe"
-							onPress={navigateToCreatePin}
-							size={28}
-							style={styles.circleSelections}
-						>
-						</IconButton>
-						<IconButton
-							icon="user"
-							onPress={navigateToCreatePin}
-							size={28}
-							style={styles.circleSelections}
-						>
-						</IconButton>
-						
-						<View style={{ alignItems: 'flex-end' }}>
-							<IconButton
-								icon="users"
-								onPress={toggleSocials}
-								size={28}
-								style={styles.socialSelection}
-							/>
-							<Animated.View
+				>
+					{/**********************************************/}
+					{/**************** MAIN CONTENT ****************/}
+					{/* *********************************************/}
+					<MainContent>
+						<View>
+							{/* ************ */}
+							{/*   MAP VIEW   */}
+							{/* ************ */}
+							<MapView
+								ref={mapRef}
+								style={styles.map}
+								provider={PROVIDER_GOOGLE}
+								initialRegion={INITIAL_REGION}
+								showsUserLocation
+								showsMyLocationButton
+							>
+								<Marker
+									title="Holberton School"
+									description="Holberton Campus - Collins Street"
+									coordinate={{
+										latitude: -37.817979,
+										longitude: 144.960408,
+									}}
+									// onPress={() =>
+									// 	handleMarkerPress({
+									// 		latitude: -37.817979,
+									// 		longitude: 144.960408,
+									// 	})
+									// }
+								>
+									<Image
+										source={require('../assets/images/holberton_logo.jpg')}
+										style={{ width: 60, height: 60 }}
+										resizeMode="contain"
+									/>
+								</Marker>
+
+								{/* Dynamic pins based on user preferences with press handlers */}
+								{filteredPins.map((pin) => {
+									const marker = convertToMapMarker(pin);
+									return (
+										<Marker
+											key={marker.id}
+											coordinate={marker.coordinate}
+											title={marker.title}
+											description={marker.description}
+											onPress={() => {
+												// Handle pin press with both marker press animation AND optional memory details
+												handleMarkerPress(
+													marker.coordinate
+												);
+												// Optional: Handle pin press to show memory details
+												// console.log(
+												// 	'Pin pressed:',
+												// 	pin.name,
+												// 	pin.memory?.title
+												// );
+											}}
+										>
+											<View
+												style={[
+													styles.customMarker,
+													{
+														backgroundColor:
+															getMarkerColor(
+																pin.starterPackCategory
+															),
+													},
+												]}
+											>
+												<Text style={styles.markerIcon}>
+													{marker.icon}
+												</Text>
+											</View>
+										</Marker>
+									);
+								})}
+							</MapView>
+
+							{/* ************************ */}
+							{/*   OVERLAY UI CONTROLS    */}
+							{/* ************************ */}
+							<View
 								style={[
-									styles.socialsBacking,
-									{
-										transform: [{ translateY: socialsSlideAnim }],
-										opacity: socialsSlideAnim.interpolate({
-											inputRange: [-100, 0],
-											outputRange: [0, 1],
-											extrapolate: 'clamp',
-										}),
-									},
+									styles.circlesContainer,
+									{ top: insets.top + 100 },
 								]}
 							>
-								<ScrollView contentContainerStyle={styles.socialsList}>
-									{mockCircles.map((circle, index) => (
-										<TouchableOpacity key={index} style={styles.socialCircleWrapper}>
-											<Image
-												source={{ uri: circle.avatar }}
-												style={styles.socialCircleImage}
-											/>
-										</TouchableOpacity>
-									))}
-								</ScrollView>
-							</Animated.View>
-						</View>
-					</View>
-
-
-				</View>
-
-				{/**********************************************/}
-				{/************ UNDER MAP CONTENT ***************/}
-				{/* *********************************************/}
-				<View style={styles.scrollContent}>
-					<Text style={styles.remapTitle}>
-						ReMap Your Journey
-					</Text>
-					<TouchableOpacity 
-						style={searchVisible ? styles.fakeInputClose : styles.fakeInput} 
-						onPress={searchVisible ? closeSearch : openSearch}
-					>
-						<Text style={{ color: searchVisible? 'white' : ReMapColors.ui.textSecondary }}>
-							{searchVisible ? 'Close' : 'Search Location'}
-						</Text>
-					</TouchableOpacity>
-				</View>
-
-			</MainContent>
-
-			{/**********************************************/}
-			{/****************** FOOTER *******************/}
-			{/* *********************************************/}
-			<Footer>
-				<View style={styles.footerContainer}>
-					<IconButton
-						icon={user ? "address-card" : "reply"}
-						onPress={goBack}>
-					</IconButton>
-					<IconButton
-						icon={user ? "map-pin" : 'user'}
-						onPress={user ? navigateToCreatePin: openLoginModal}
-						size={36}
-						style={styles.bigCenterButton}
-					></IconButton>
-					<IconButton
-						icon="sliders"
-						onPress={navigateToCreatePin}
-					></IconButton>
-
-					{/* Login/Signup Modal */}
-					<Modal
-						isVisible={isModalVisible}
-						onBackdropPress={() => setIsModalVisible(false)}
->>>>>>> 3ff91718
-					>
-						{/**********************************************/}
-						{/**************** MAIN CONTENT ****************/}
-						{/* *********************************************/}
-						<MainContent>
-							<View>
-								{/* ************ */}
-								{/*   MAP VIEW   */}
-								{/* ************ */}
-								<MapView
-									ref={mapRef}
-									style={styles.map}
-									provider={PROVIDER_GOOGLE}
-									initialRegion={INITIAL_REGION}
-									showsUserLocation
-									showsMyLocationButton
-								>
-									{/* Existing Holberton marker */}
-									<Marker
-										title="Holberton School"
-										description="Holberton Campus - Collins Street"
-										coordinate={{
-											latitude: -37.817979,
-											longitude: 144.960408,
-										}}
+								<IconButton
+									icon="globe"
+									onPress={navigateToCreatePin}
+									size={28}
+									style={styles.circleSelections}
+								/>
+								<IconButton
+									icon="user"
+									onPress={navigateToCreatePin}
+									size={28}
+									style={styles.circleSelections}
+								/>
+
+								{/* Social Circles with Animation (Drop-Down) */}
+								<View style={{ alignItems: 'flex-end' }}>
+									<IconButton
+										icon="users"
+										onPress={toggleSocials}
+										size={28}
+										style={styles.socialSelection}
+									/>
+									<Animated.View
+										style={[
+											styles.socialsBacking,
+											{
+												transform: [
+													{
+														translateY:
+															socialsSlideAnim,
+													},
+												],
+												opacity:
+													socialsSlideAnim.interpolate(
+														{
+															inputRange: [
+																-100, 0,
+															],
+															outputRange: [0, 1],
+															extrapolate:
+																'clamp',
+														}
+													),
+											},
+										]}
 									>
-										<Image
-											source={require('../assets/images/holberton_logo.jpg')}
-											style={{ width: 60, height: 60 }}
-											resizeMode="contain"
-										/>
-									</Marker>
-
-									{/* Dynamic pins based on user preferences (STARTER PACK DUMMY TEST) */}
-									{filteredPins.map((pin) => {
-										const marker = convertToMapMarker(pin);
-										return (
-											<Marker
-												key={marker.id}
-												coordinate={marker.coordinate}
-												title={marker.title}
-												description={marker.description}
-												onPress={() => {
-													// Optional: Handle pin press to show memory details
-													// console.log(
-													// 	'Pin pressed:',
-													// 	pin.name,
-													// 	pin.memory?.title
-													// );
-												}}
-											>
-												<View
-													style={[
-														styles.customMarker,
-														{
-															backgroundColor:
-																getMarkerColor(
-																	pin.starterPackCategory
-																),
-														},
-													]}
-												>
-													<Text
+										<ScrollView
+											contentContainerStyle={
+												styles.socialsList
+											}
+										>
+											{mockCircles.map(
+												(circle, index) => (
+													<TouchableOpacity
+														key={index}
 														style={
-															styles.markerIcon
+															styles.socialCircleWrapper
 														}
 													>
-														{marker.icon}
-													</Text>
-												</View>
-											</Marker>
-										);
-									})}
-								</MapView>
-								<View style={styles.mapContent}>
-									<Text>
-										THIS IS THE OVERLAY AT THE TOP, MISSING
-										UPDATE FROM ANNA
-									</Text>
+														<Image
+															source={{
+																uri: circle.avatar,
+															}}
+															style={
+																styles.socialCircleImage
+															}
+														/>
+													</TouchableOpacity>
+												)
+											)}
+										</ScrollView>
+									</Animated.View>
 								</View>
-
-								{/* ***************** */}
-								{/*  FILTER CONTROLS  */}
-								{/* ***************** */}
-								{userStarterPacks &&
-									userStarterPacks.selectedIds?.length >
-										0 && (
-										<View style={styles.filterControls}>
-											<View style={styles.filterHeader}>
-												<CaptionText
-													style={styles.filterStatus}
-												>
-													{getFilterStatusText()}
-												</CaptionText>
-												<Button
-													onPress={
-														togglePersonalizedView
-													}
-													style={styles.filterToggle}
-													size="small"
-												>
-													{showPersonalizedPins
-														? 'Show All'
-														: 'My Interests'}
-												</Button>
-											</View>
-
-											{/* Show selected categories */}
-											<View
-												style={
-													styles.selectedCategories
-												}
-											>
-												{userStarterPacks.starterPacks.map(
-													(pack: any) => (
-														<View
-															key={pack.id}
-															style={
-																styles.categoryChip
-															}
-														>
-															<CaptionText
-																style={
-																	styles.categoryChipText
-																}
-															>
-																{pack.icon}{' '}
-																{pack.name}
-															</CaptionText>
-														</View>
-													)
-												)}
-											</View>
-										</View>
-									)}
 							</View>
 
-							{/* NOTE: Under map content with Typography components */}
+							{/**********************************************/}
+							{/************ UNDER MAP CONTENT ***************/}
+							{/**********************************************/}
 							<View style={styles.scrollContent}>
+								<Text style={styles.remapTitle}>
+									ReMap Your Journey
+								</Text>
 								<TouchableOpacity
-									style={styles.fakeInput}
+									style={
+										searchVisible
+											? styles.fakeInputClose
+											: styles.fakeInput
+									}
 									onPress={
 										searchVisible ? closeSearch : openSearch
 									}
 								>
 									<Text
 										style={{
-											color: ReMapColors.ui.textSecondary,
+											color: searchVisible
+												? 'white'
+												: ReMapColors.ui.textSecondary,
 										}}
 									>
 										{searchVisible
@@ -785,190 +620,213 @@
 									</Text>
 								</TouchableOpacity>
 							</View>
-						</MainContent>
-
-						{/**************/}
-						{/*** FOOTER ***/}
-						{/**************/}
-						<Footer>
-							<View style={styles.footerContainer}>
-								<IconButton
-									icon="reply"
-									onPress={goBack}
-								></IconButton>
-								<IconButton
-									icon="map-pin"
-									onPress={navigateToCreatePin}
-								></IconButton>
-								<IconButton
-									icon="user"
-									onPress={openLoginModal}
-								></IconButton>
-								<IconButton
-									icon="list"
-									onPress={navigateToCreatePin}
-								></IconButton>
-
-								{/**********************/}
-								{/* LOGIN/SIGNUP MODAL */}
-								{/**********************/}
-								<Modal
-									isVisible={isModalVisible}
-									onBackdropPress={() =>
-										setIsModalVisible(false)
+
+							{/* ******************************** */}
+							{/*  FILTER CONTROLS (STARTER PACK)  */}
+							{/* ******************************** */}
+							{userStarterPacks &&
+								userStarterPacks.selectedIds?.length > 0 && (
+									<View style={styles.filterControls}>
+										<View style={styles.filterHeader}>
+											<CaptionText
+												style={styles.filterStatus}
+											>
+												{getFilterStatusText()}
+											</CaptionText>
+											<Button
+												onPress={togglePersonalizedView}
+												style={styles.filterToggle}
+												size="small"
+											>
+												{showPersonalizedPins
+													? 'Show All'
+													: 'My Interests'}
+											</Button>
+										</View>
+
+										{/* Show selected categories */}
+										<View style={styles.selectedCategories}>
+											{userStarterPacks.starterPacks.map(
+												(pack: any) => (
+													<View
+														key={pack.id}
+														style={
+															styles.categoryChip
+														}
+													>
+														<CaptionText
+															style={
+																styles.categoryChipText
+															}
+														>
+															{pack.icon}{' '}
+															{pack.name}
+														</CaptionText>
+													</View>
+												)
+											)}
+										</View>
+									</View>
+								)}
+						</View>
+					</MainContent>
+
+					{/**********************************************/}
+					{/****************** FOOTER *******************/}
+					{/* *********************************************/}
+					<Footer>
+						<View style={styles.footerContainer}>
+							{/* FOOTER OPTION 1: More features, conditional logic */}
+							<IconButton
+								icon={user ? 'address-card' : 'reply'}
+								onPress={goBack}
+							/>
+							<IconButton
+								icon={user ? 'map-pin' : 'user'}
+								onPress={
+									user ? navigateToCreatePin : openLoginModal
+								}
+								size={36}
+								style={styles.bigCenterButton}
+							/>
+							<IconButton
+								icon="sliders"
+								onPress={navigateToCreatePin}
+							/>
+						</View>
+					</Footer>
+
+					{/**********************/}
+					{/* LOGIN/SIGNUP MODAL */}
+					{/**********************/}
+					<Modal
+						isVisible={isModalVisible}
+						onBackdropPress={() => setIsModalVisible(false)}
+					>
+						<Modal.Container>
+							<Modal.Header
+								title={
+									modalMode === 'login'
+										? 'Welcome Back!'
+										: 'Join ReMap Community'
+								}
+							/>
+							<Modal.Body>
+								{modalMode === 'signup' && (
+									<Input
+										label="Full Name"
+										placeholder="Enter your full name"
+									/>
+								)}
+								<Input
+									label="Email"
+									placeholder="Enter your email"
+									keyboardType="email-address"
+								/>
+								<Input
+									label="Password"
+									placeholder={
+										modalMode === 'login'
+											? 'Enter password'
+											: 'Create a password'
 									}
-								>
-									<Modal.Container>
-										<Modal.Header
-											title={
+									secureTextEntry
+									secureToggle
+								/>
+							</Modal.Body>
+							<Modal.Footer>
+								<View style={styles.modalButtonContainer}>
+									<Button
+										onPress={() =>
+											setModalMode(
 												modalMode === 'login'
-													? 'Welcome Back!'
-													: 'Join ReMap Community'
-											}
-										/>
-										<Modal.Body>
-											{modalMode === 'signup' && (
-												<Input
-													label="Full Name"
-													placeholder="Enter your full name"
-												/>
-											)}
-											<Input
-												label="Email"
-												placeholder="Enter your email"
-												keyboardType="email-address"
-											/>
-											<Input
-												label="Password"
-												placeholder={
-													modalMode === 'login'
-														? 'Enter password'
-														: 'Create a password'
-												}
-												secureTextEntry
-												secureToggle
-											/>
-										</Modal.Body>
-										<Modal.Footer>
-											<View
-												style={
-													styles.modalButtonContainer
-												}
-											>
-												<Button
-													onPress={() =>
-														setModalMode(
-															modalMode ===
-																'login'
-																? 'signup'
-																: 'login'
-														)
-													}
-													style={[
-														styles.modalButton,
-														styles.cancelButton,
-													]}
-												>
-													{modalMode === 'login'
-														? 'New User'
-														: 'Back to Login'}
-												</Button>
-												<Button
-													onPress={navigateToWorldMap}
-													style={[
-														styles.modalButton,
-														modalMode ===
-															'signup' &&
-															styles.signUpButton,
-													]}
-												>
-													{modalMode === 'login'
-														? 'Sign In'
-														: 'Create Account'}
-												</Button>
-											</View>
-										</Modal.Footer>
-									</Modal.Container>
-								</Modal>
-							</View>
-						</Footer>
-
-						{/********************/}
-						{/*   PROFILE MODAL  */}
-						{/********************/}
-						<Modal
-							isVisible={isProfileModalVisible}
-							onBackdropPress={closeProfileModal}
-						>
-							<Modal.Container>
-								<Modal.Header
-									title={`Hello, ${
-										currentUser?.email?.split('@')[0] ||
-										'User'
-									}! 👋`}
-								/>
-								<Modal.Body>
-									<View style={styles.profileContent}>
-										<BodyText style={styles.profileEmail}>
-											📧 {currentUser?.email}
-										</BodyText>
-										<CaptionText style={styles.profileMeta}>
-											Member since{' '}
-											{currentUser
-												? new Date(
-														currentUser.created_at
-												  ).toLocaleDateString()
-												: ''}
-										</CaptionText>
-										<BodyText style={styles.profileMessage}>
-											Full profile page coming soon! For
-											now, you can sign out if needed.
-										</BodyText>
-									</View>
-								</Modal.Body>
-								<Modal.Footer>
-									<Button
-										onPress={handleSignOut}
-										style={[
-											styles.modalButton,
-											styles.signOutButton,
-										]}
-									>
-										🚪 Sign Out
-									</Button>
-									<Button
-										onPress={closeProfileModal}
+													? 'signup'
+													: 'login'
+											)
+										}
 										style={[
 											styles.modalButton,
 											styles.cancelButton,
 										]}
 									>
-										Stay Signed In
+										{modalMode === 'login'
+											? 'New User'
+											: 'Back to Login'}
 									</Button>
-<<<<<<< HEAD
-								</Modal.Footer>
-							</Modal.Container>
-						</Modal>
-					</KeyboardAvoidingView>
-				</TouchableWithoutFeedback>
-			</GestureHandlerRootView>
-=======
+									<Button
+										onPress={navigateToWorldMap}
+										style={[
+											styles.modalButton,
+											modalMode === 'signup' &&
+												styles.signUpButton,
+										]}
+									>
+										{modalMode === 'login'
+											? 'Sign In'
+											: 'Create Account'}
+									</Button>
 								</View>
 							</Modal.Footer>
 						</Modal.Container>
 					</Modal>
-				</View> 
-			</Footer>
-
-			
-
-			{/* </KeyboardAvoidingView> */}
-			{/* </TouchableWithoutFeedback> */}
+
+					{/********************/}
+					{/*   PROFILE MODAL  */}
+					{/********************/}
+					<Modal
+						isVisible={isProfileModalVisible}
+						onBackdropPress={closeProfileModal}
+					>
+						<Modal.Container>
+							<Modal.Header
+								title={`Hello, ${
+									currentUser?.email?.split('@')[0] || 'User'
+								}! 👋`}
+							/>
+							<Modal.Body>
+								<View style={styles.profileContent}>
+									<BodyText style={styles.profileEmail}>
+										📧 {currentUser?.email}
+									</BodyText>
+									<CaptionText style={styles.profileMeta}>
+										Member since{' '}
+										{currentUser
+											? new Date(
+													currentUser.created_at
+											  ).toLocaleDateString()
+											: ''}
+									</CaptionText>
+									<BodyText style={styles.profileMessage}>
+										Full profile page coming soon! For now,
+										you can sign out if needed.
+									</BodyText>
+								</View>
+							</Modal.Body>
+							<Modal.Footer>
+								<Button
+									onPress={handleSignOut}
+									style={[
+										styles.modalButton,
+										styles.signOutButton,
+									]}
+								>
+									🚪 Sign Out
+								</Button>
+								<Button
+									onPress={closeProfileModal}
+									style={[
+										styles.modalButton,
+										styles.cancelButton,
+									]}
+								>
+									Stay Signed In
+								</Button>
+							</Modal.Footer>
+						</Modal.Container>
+					</Modal>
+				</KeyboardAvoidingView>
+			</TouchableWithoutFeedback>
 		</GestureHandlerRootView>
-		
-			
->>>>>>> 3ff91718
-		</>
 	);
 }
 
@@ -999,6 +857,16 @@
 		textAlign: 'center',
 		marginBottom: 30,
 	},
+	remapTitle: {
+		fontSize: 34,
+		alignSelf: 'center',
+		padding: 8,
+		fontWeight: 'bold',
+	},
+	circleName: {
+		color: ReMapColors.ui.text,
+		fontSize: 14,
+	},
 
 	// ===============
 	//   MAP STYLES
@@ -1007,7 +875,6 @@
 		width: '100%',
 		height: 600,
 	},
-<<<<<<< HEAD
 	mapContent: {
 		backgroundColor: ReMapColors.primary.accent, // this colour is just for examples sake - not gonna be purple
 		borderRadius: 16,
@@ -1016,66 +883,6 @@
 		position: 'absolute',
 		top: '8%',
 		width: '50%',
-=======
-	// mapContent: {
-	// 	backgroundColor: ReMapColors.primary.accent, // this colour is just for examples sake - not gonna be purple
-	// 	borderRadius: 16,
-	// 	height: 35,
-	// 	left:'25%',
-	// 	position:'absolute',
-	// 	top:'8%',
-	// 	width:'50%',
-	// },
-	circlesContainer: {
-		paddingRight: 12,
-		alignItems:'flex-end',
-		// flexDirection:'row',
-		justifyContent: 'center',
-		height: 'auto',
-		position:'absolute',
-		width:'100%',
-
-	},
-	circleSelections: {
-		width: 54,
-		height: 54,
-		borderRadius: 27,
-		zIndex: 5,
-	},
-	socialSelection: {
-		width: 54,
-		height: 54,
-		borderRadius: 35,
-		zIndex: 5,
-	},
-	socialsBacking: {
-		marginTop: 8,
-		backgroundColor: ReMapColors.ui.grey,
-		opacity: 0.1,
-		borderRadius: 20,
-		maxHeight: 200,
-		width: 54,
-		overflow: 'hidden',
-	},
-	socialsList: {
-		alignItems: 'center',
-	},
-
-	socialCircleWrapper: {
-		marginBottom: 12,
-	},
-
-	socialCircleImage: {
-		width: 44,
-		height: 44,
-		borderRadius: 22,
-		borderWidth: 2,
-		borderColor: ReMapColors.primary.accent,
-	},
-	circleName: {
-		color: ReMapColors.ui.text,
-		fontSize: 14,
->>>>>>> 3ff91718
 	},
 
 	// ==================
@@ -1100,6 +907,56 @@
 		color: '#FFFFFF',
 	},
 
+	// ==========================
+	//   OVERLAY UI CONTROLS
+	// ==========================
+	circlesContainer: {
+		paddingRight: 12,
+		alignItems: 'flex-end',
+		justifyContent: 'center',
+		height: 'auto',
+		position: 'absolute',
+		width: '100%',
+	},
+	circleSelections: {
+		width: 54,
+		height: 54,
+		borderRadius: 27,
+		zIndex: 5,
+	},
+
+	// ==========================
+	//   SOCIAL CIRCLES STYLES
+	// ==========================
+	socialSelection: {
+		width: 54,
+		height: 54,
+		borderRadius: 35,
+		zIndex: 5,
+	},
+	socialsBacking: {
+		marginTop: 8,
+		backgroundColor: ReMapColors.ui.grey,
+		opacity: 0.1,
+		borderRadius: 20,
+		maxHeight: 200,
+		width: 54,
+		overflow: 'hidden',
+	},
+	socialsList: {
+		alignItems: 'center',
+	},
+	socialCircleWrapper: {
+		marginBottom: 12,
+	},
+	socialCircleImage: {
+		width: 44,
+		height: 44,
+		borderRadius: 22,
+		borderWidth: 2,
+		borderColor: ReMapColors.primary.accent,
+	},
+
 	// =================
 	//   SEARCH STYLES
 	// =================
@@ -1115,47 +972,10 @@
 		shadowOpacity: 0.1,
 		shadowRadius: 4,
 	},
-	remapTitle: {
-		fontSize: 34,
-		alignSelf: 'center',
-		padding: 8,
-		fontWeight: 'bold',
-	},
 	search: {
 		flexDirection: 'row',
 		justifyContent: 'space-between',
 	},
-<<<<<<< HEAD
-=======
-	backButton: {
-		backgroundColor: ReMapColors.primary.black,
-	},
-	modalButton: {
-		width: 'auto',
-	},
-	signUpButton: {
-		backgroundColor: '#2900E2',
-	},
-	cancelButton: {
-		backgroundColor: ReMapColors.ui.textSecondary,
-	},
-	footerContainer: {
-		flexDirection: 'row',
-		justifyContent: 'space-evenly',
-		alignItems: 'center',
-		width: '55%',
-	},
-	bigCenterButton: {
-		width: 72,
-		height: 72,
-		borderRadius: 36,
-	},
-	modalButtonContainer: {
-		flexDirection: 'column',
-		alignItems: 'center',
-	},
-
->>>>>>> 3ff91718
 	fakeInput: {
 		backgroundColor: ReMapColors.ui.grey,
 		borderColor: ReMapColors.ui.grey,
@@ -1164,19 +984,16 @@
 		marginHorizontal: 20,
 		marginTop: 10,
 		padding: 12,
-<<<<<<< HEAD
-=======
-  	},
+	},
 	fakeInputClose: {
 		backgroundColor: ReMapColors.primary.black,
 		borderRadius: 20,
 		marginHorizontal: 20,
 		marginTop: 10,
 		padding: 12,
-		width: 120, 
+		width: 120,
 		alignItems: 'center',
 		alignSelf: 'center',
->>>>>>> 3ff91718
 	},
 	animatedSearchContainer: {
 		backgroundColor: 'white',
@@ -1194,7 +1011,6 @@
 		top: 0,
 		zIndex: 1000,
 	},
-<<<<<<< HEAD
 	closeButton: {
 		alignSelf: 'flex-end',
 		backgroundColor: '#2900E2',
@@ -1253,21 +1069,39 @@
 		fontSize: 11,
 	},
 
+	// ==================
+	//   FOOTER STYLES
+	// ==================
+	footerContainer: {
+		flexDirection: 'row',
+		justifyContent: 'space-evenly',
+		alignItems: 'center',
+		width: '55%',
+	},
+	backButton: {
+		backgroundColor: ReMapColors.primary.black,
+	},
+	bigCenterButton: {
+		width: 72,
+		height: 72,
+		borderRadius: 36,
+	},
+
 	// ================
 	//   MODAL STYLES
 	// ================
 	modalButton: {
 		width: 'auto',
 	},
-	signUpButton: {
-		backgroundColor: '#2900E2',
-	},
-	cancelButton: {
-		backgroundColor: ReMapColors.ui.textSecondary,
-	},
 	modalButtonContainer: {
 		flexDirection: 'column',
 		alignItems: 'center',
+	},
+	signUpButton: {
+		backgroundColor: '#2900E2',
+	},
+	cancelButton: {
+		backgroundColor: ReMapColors.ui.textSecondary,
 	},
 
 	// =======================
@@ -1293,16 +1127,4 @@
 	signOutButton: {
 		backgroundColor: ReMapColors.semantic.error,
 	},
-
-	// ==================
-	//   FOOTER STYLES
-	// ==================
-	footerContainer: {
-		flexDirection: 'row',
-	},
-	backButton: {
-		backgroundColor: ReMapColors.primary.black,
-	},
-=======
->>>>>>> 3ff91718
 });