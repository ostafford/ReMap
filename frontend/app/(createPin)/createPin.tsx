--- conflicted
+++ resolved
@@ -1,4 +1,3 @@
-<<<<<<< HEAD
 // ================
 //   CORE IMPORTS
 // ================
@@ -16,10 +15,6 @@
 // =======================
 //   THIRD-PARTY IMPORTS
 // =======================
-=======
-import React, { useState, useRef } from 'react';
-import { View, Text, StyleSheet, Image } from 'react-native';
->>>>>>> 3fbe7e6e
 import { router } from 'expo-router';
 import * as ImagePicker from 'expo-image-picker';
 // NOTE: ## RUN THIS command in the frontend directory `npm expo install expo-image-picker expo-av`
@@ -63,7 +58,14 @@
 // ================================
 import { ReMapColors } from '@/constants/Colors';
 
-<<<<<<< HEAD
+// Import expo Media upload
+import * as ImagePicker from 'expo-image-picker';
+import { CameraView, CameraType, useCameraPermissions } from 'expo-camera';
+import { Audio } from 'expo-av';
+import { setAudioModeAsync } from 'expo-av/build/Audio';
+
+
+
 // =========================
 //   TYPE DEFINITIONS
 // =========================
@@ -160,6 +162,92 @@
 	const navigateToWorldMap = () => {
 		router.navigate('/worldmap');
 	};
+export default function createPin() {
+
+
+// ==============================================
+// =========== MEDIA UPLOAD METHODS =============
+// ==============================================
+
+  const uploadImageAsync = async () => {
+	let result = await ImagePicker.launchImageLibraryAsync({
+		allowsEditing: true,
+		quality: 0.75
+	});
+  }
+
+  const useCameraAsync = async () => {
+	await ImagePicker.requestCameraPermissionsAsync();
+	let result = await ImagePicker.launchCameraAsync({
+		allowsEditing: true,
+		quality: 0.75
+	})
+  }
+
+  
+  const [recording, setRecording] = useState<Audio.Recording | null>(null);
+  const [uri, setUri] = useState<string | null>(null);
+
+  const handleMicPress = () => {
+	if (recording) {
+		stopRecording();
+	} else {
+		startRecording();
+	}
+  };
+
+  const startRecording = async () => {
+	try {
+		const permission = await Audio.requestPermissionsAsync();
+		if (permission.status !== 'granted') {
+			alert('Micrphone permission required');
+			return;
+		}
+
+		await Audio.setAudioModeAsync({
+			allowsRecordingIOS: true,
+			playsInSilentModeIOS: true,
+		});
+
+		const { recording } = await Audio.Recording.createAsync (
+			Audio.RecordingOptionsPresets.LOW_QUALITY
+		);
+		setRecording(recording);
+	} 
+	catch (error) {
+		console.error('Error starting recording:', error);
+		}
+	};
+
+	const stopRecording = async () => {
+		if (recording != null) {
+			try {
+				await recording.stopAndUnloadAsync();
+				const uri = recording.getURI();
+				setUri(uri);
+				setRecording(null);
+				console.log('Recording saved at:', uri);
+			} 
+			catch (error) {
+				console.error('Error stopping recording:', error);
+			}
+		};
+	}
+		
+	const playRecording = async () => {
+		if (!uri) return;
+		const { sound } = await Audio.Sound.createAsync({ uri });
+		await sound.playAsync();
+	};
+
+
+  // ==============================================
+  // =============== PAGE ROUTING  ================
+  // ==============================================
+
+  const goBack = () => {
+	router.back();
+  };
 
 	const handleVisibilitySelect = (option: VisibilityOption) => {
 		setSelectedVisibility((prev) => {
@@ -803,6 +891,11 @@
 								/>
 							</View>
 
+			<IconButton
+				icon='play'
+				onPress={playRecording}
+			></IconButton>
+
 							<CaptionText style={styles.helperText}>
 								{isRecording
 									? '🔴 Recording... Tap microphone to stop'
@@ -842,201 +935,12 @@
 			</View>
 		</KeyboardAvoidingView>
 	);
-=======
-// Import expo Media upload
-import * as ImagePicker from 'expo-image-picker';
-import { CameraView, CameraType, useCameraPermissions } from 'expo-camera';
-import { Audio } from 'expo-av';
-import { setAudioModeAsync } from 'expo-av/build/Audio';
-
-
-
-export default function createPin() {
-
-
-// ==============================================
-// =========== MEDIA UPLOAD METHODS =============
-// ==============================================
-
-  const uploadImageAsync = async () => {
-	let result = await ImagePicker.launchImageLibraryAsync({
-		allowsEditing: true,
-		quality: 0.75
-	});
-  }
-
-  const useCameraAsync = async () => {
-	await ImagePicker.requestCameraPermissionsAsync();
-	let result = await ImagePicker.launchCameraAsync({
-		allowsEditing: true,
-		quality: 0.75
-	})
-  }
-
-  
-  const [recording, setRecording] = useState<Audio.Recording | null>(null);
-  const [uri, setUri] = useState<string | null>(null);
-
-  const handleMicPress = () => {
-	if (recording) {
-		stopRecording();
-	} else {
-		startRecording();
-	}
-  };
-
-  const startRecording = async () => {
-	try {
-		const permission = await Audio.requestPermissionsAsync();
-		if (permission.status !== 'granted') {
-			alert('Micrphone permission required');
-			return;
-		}
-
-		await Audio.setAudioModeAsync({
-			allowsRecordingIOS: true,
-			playsInSilentModeIOS: true,
-		});
-
-		const { recording } = await Audio.Recording.createAsync (
-			Audio.RecordingOptionsPresets.LOW_QUALITY
-		);
-		setRecording(recording);
-	} 
-	catch (error) {
-		console.error('Error starting recording:', error);
-		}
-	};
-
-	const stopRecording = async () => {
-		if (recording != null) {
-			try {
-				await recording.stopAndUnloadAsync();
-				const uri = recording.getURI();
-				setUri(uri);
-				setRecording(null);
-				console.log('Recording saved at:', uri);
-			} 
-			catch (error) {
-				console.error('Error stopping recording:', error);
-			}
-		};
-	}
-		
-	const playRecording = async () => {
-		if (!uri) return;
-		const { sound } = await Audio.Sound.createAsync({ uri });
-		await sound.playAsync();
-	};
-
-
-  // ==============================================
-  // =============== PAGE ROUTING  ================
-  // ==============================================
-
-  const goBack = () => {
-	router.back();
-  };
-
-  return (
-	<View style={styles.container}>
-	  <Header 
-		title="What's new?" 
-		subtitle="Create a memory" 
-	  />
-	  
-	  <MainContent>
-		<View style={styles.content}>
-			
-			<Input
-			label="Search it"
-			placeholder="Search Location"
-			style={styles.fullWidth}
-			/>
-
-			<View style={styles.displayLocationContainer}>
-				<Image
-					style={styles.pin}
-					source={require('../../assets/images/pin.png')}
-				></Image>
-				<Text>* display location here *</Text>
-			</View>
-
-
-			<Text>Select visibility</Text>
-			<View style={styles.row}>
-				<Button>Public</Button>
-				<Button>Social</Button>
-				<Button>Public</Button>
-			</View>
-
-			<Text>* displays option chosen visually *</Text>
-
-			<Input
-				label="Relive it"
-				placeholder="Shtanky bathroom"
-				style={styles.fullWidth}
-			/>
-
-			<View style={styles.row}>
-				<View style={styles.imageUpload}>
-					<Button 
-						onPress={(uploadImageAsync)}
-						style={styles.selectImage}
-					>
-						<Text 
-							style={styles.imageUploadText}>
-							Picture it
-						</Text>
-					</Button>
-				</View>
-
-				<View style={styles.cameraMicrophone}>
-					<View>
-						<IconButton
-						icon="camera"
-						onPress={useCameraAsync}
-						>	
-						</IconButton>r
-					</View>
-					<View>
-						<IconButton
-						icon={recording ? "stop": "microphone"}
-						onPress={handleMicPress}
-						>	
-						</IconButton>
-					</View>
-				</View>
-			</View>
-
-			<IconButton
-				icon='play'
-				onPress={playRecording}
-			></IconButton>
-
-		</View>
-	  </MainContent>
-	  
-	  <Footer>
-		<View style={styles.buttonContainer}>
-		  <Button 
-			onPress={goBack}
-		  >
-			← Back to Home
-		  </Button>
-		</View>
-	  </Footer>
-
-	</View>
-  );
->>>>>>> 3fbe7e6e
 }
 
 // =================
 //   STYLE SECTION
 // =================
 const styles = StyleSheet.create({
-<<<<<<< HEAD
 	container: {
 		flex: 1,
 		backgroundColor: ReMapColors.ui.background,
@@ -1170,7 +1074,6 @@
 	saveButton: {
 		flex: 4,
 	},
-=======
   container: {
 	flex: 1,
 	backgroundColor: ReMapColors.ui.background,
@@ -1243,5 +1146,4 @@
 	justifyContent:'space-between',
   },
 
->>>>>>> 3fbe7e6e
 });