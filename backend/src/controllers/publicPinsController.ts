// Public pins logic
import { Request, Response } from 'express';

import supabase from '../supabase/supabaseClient';

// @desc Get all pins
// @route GET /api/pins/
export const publicListPins = async (req: Request, res: Response) => {
<<<<<<< HEAD
	try {
		const { data: pins, error } = await supabase
			.from('pins')
			.select(
				`
            *,
            owner:profiles!pins_owner_id_fkey(
                id,
                username,
                full_name,
                avatar_url
            )
        `
			)
			.neq('visibility', 'private');
=======
    try {
        const { data: pins, error } = await supabase
        .from("pins")
        .select()
        .eq("private_pin", false);

        if (error) {
            console.log("List pins error:", error.message);
            res.status(400).json({ "List pins error": error.message });
            return;
        }
        console.log("List pins:", pins);
        res.status(200).json(pins);

    } catch (err: any) {
        console.log("List pins server error", err.message);
        res.status(500).json({ "List pins server error": err.message });
    }
}
>>>>>>> 12f74974

		if (error) {
			console.log('List pins error:', error.message);
			res.status(400).json({ 'List pins error': error.message });
			return;
		}
		console.log('List pins:', pins);
		res.status(200).json({ 'List pins': pins });
	} catch (err: any) {
		console.log('List pins server error', err.message);
		res.status(500).json({ 'List pins server error': err.message });
	}
};

// @desc Get single pin
// @route GET /api/pins/:pinId
export const publicGetPin = async (req: Request, res: Response) => {
	const pin_Id = req.params.pinId;

<<<<<<< HEAD
	try {
		const { data: pins, error } = await supabase
			.from('pins')
			.select(
				`
            *,
            owner:profiles!pins_owner_id_fkey(
                id,
                username,
                full_name,
                avatar_url
            )
        `
			)
			.eq('id', pin_Id)
			.neq('visibility', 'private')
			.single();
=======
        if (error) {
            console.log("Get single pin error:", error.message);
            res.status(400).json({ "Get single pin error": error.message });
            return;
        }
        console.log("Pin:", pins);
        res.status(200).json(pins);
>>>>>>> 12f74974

		if (error) {
			console.log('Get single pin error:', error.message);
			res.status(400).json({ 'Get single pin error': error.message });
			return;
		}
		console.log('Pin:', pins);
		res.status(200).json({ Pin: pins });
	} catch (err: any) {
		console.log('Get single pin server error', err.message);
		res.status(500).json({ 'Get single pin server error': err.message });
	}
};<|MERGE_RESOLUTION|>--- conflicted
+++ resolved
@@ -6,7 +6,6 @@
 // @desc Get all pins
 // @route GET /api/pins/
 export const publicListPins = async (req: Request, res: Response) => {
-<<<<<<< HEAD
 	try {
 		const { data: pins, error } = await supabase
 			.from('pins')
@@ -22,12 +21,6 @@
         `
 			)
 			.neq('visibility', 'private');
-=======
-    try {
-        const { data: pins, error } = await supabase
-        .from("pins")
-        .select()
-        .eq("private_pin", false);
 
         if (error) {
             console.log("List pins error:", error.message);
@@ -42,27 +35,13 @@
         res.status(500).json({ "List pins server error": err.message });
     }
 }
->>>>>>> 12f74974
 
-		if (error) {
-			console.log('List pins error:', error.message);
-			res.status(400).json({ 'List pins error': error.message });
-			return;
-		}
-		console.log('List pins:', pins);
-		res.status(200).json({ 'List pins': pins });
-	} catch (err: any) {
-		console.log('List pins server error', err.message);
-		res.status(500).json({ 'List pins server error': err.message });
-	}
-};
 
 // @desc Get single pin
 // @route GET /api/pins/:pinId
 export const publicGetPin = async (req: Request, res: Response) => {
 	const pin_Id = req.params.pinId;
 
-<<<<<<< HEAD
 	try {
 		const { data: pins, error } = await supabase
 			.from('pins')
@@ -80,7 +59,7 @@
 			.eq('id', pin_Id)
 			.neq('visibility', 'private')
 			.single();
-=======
+
         if (error) {
             console.log("Get single pin error:", error.message);
             res.status(400).json({ "Get single pin error": error.message });
@@ -88,17 +67,9 @@
         }
         console.log("Pin:", pins);
         res.status(200).json(pins);
->>>>>>> 12f74974
 
-		if (error) {
-			console.log('Get single pin error:', error.message);
-			res.status(400).json({ 'Get single pin error': error.message });
-			return;
-		}
-		console.log('Pin:', pins);
-		res.status(200).json({ Pin: pins });
-	} catch (err: any) {
-		console.log('Get single pin server error', err.message);
-		res.status(500).json({ 'Get single pin server error': err.message });
-	}
-};+    } catch (err: any) {
+        console.log("Get single pin server error", err.message);
+        res.status(500).json({ "Get single pin server error": err.message });
+    }
+}